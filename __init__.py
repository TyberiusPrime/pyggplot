## Copyright (c) 2009-2011, Florian Finkernagel. All rights reserved.

## Redistribution and use in source and binary forms, with or without
## modification, are permitted provided that the following conditions are
## met:

##     * Redistributions of source code must retain the above copyright
##       notice, this list of conditions and the following disclaimer.

##     * Redistributions in binary form must reproduce the above
##       copyright notice, this list of conditions and the following
##       disclaimer in the documentation and/or other materials provided
##       with the distribution.

##     * Neither the name of the Andrew Straw nor the names of its
##       contributors may be used to endorse or promote products derived
##       from this software without specific prior written permission.

## THIS SOFTWARE IS PROVIDED BY THE COPYRIGHT HOLDERS AND CONTRIBUTORS
## "AS IS" AND ANY EXPRESS OR IMPLIED WARRANTIES, INCLUDING, BUT NOT
## LIMITED TO, THE IMPLIED WARRANTIES OF MERCHANTABILITY AND FITNESS FOR
## A PARTICULAR PURPOSE ARE DISCLAIMED. IN NO EVENT SHALL THE COPYRIGHT
## OWNER OR CONTRIBUTORS BE LIABLE FOR ANY DIRECT, INDIRECT, INCIDENTAL,
## SPECIAL, EXEMPLARY, OR CONSEQUENTIAL DAMAGES (INCLUDING, BUT NOT
## LIMITED TO, PROCUREMENT OF SUBSTITUTE GOODS OR SERVICES; LOSS OF USE,
## DATA, OR PROFITS; OR BUSINESS INTERRUPTION) HOWEVER CAUSED AND ON ANY
## THEORY OF LIABILITY, WHETHER IN CONTRACT, STRICT LIABILITY, OR TORT
## (INCLUDING NEGLIGENCE OR OTHERWISE) ARISING IN ANY WAY OUT OF THE USE
## OF THIS SOFTWARE, EVEN IF ADVISED OF THE POSSIBILITY OF SUCH DAMAGE.

"""A wrapper around ggplot2 ( http://had.co.nz/ggplot2/ )
"""

import itertools
from ordereddict import OrderedDict
import pydataframe
import rpy2.robjects as robjects
import numpy

_r_loaded = False
def load_r():
    """Lazy R loader"""
    global _r_loaded
    if not _r_loaded:
        robjects.r('library(ggplot2)')
        #apperantly, as_df is missing in some downloaded versions of plyr
        robjects.r("""as_df = function (output) 
{
    if (length(output) == 0) 
        return(data.frame())
    df <- data.frame(matrix(ncol = 0, nrow = length(output[[1]])))
    for (var in names(output)) {
        df[var] <- output[var]
    }
    df
}
TransInvNegLog10 <- Trans$new("InvNegLog10", f = function(x) 10^(-x), 
inverse = function(x) -log10(x), labels = function(x) x)
TransInvNegLog10b <- Trans$new("InvNegLog10b", 
            f = function(x) -log10(x),
            inverse = function(x) 10^-x, 
            labels = function(x) bquote(10^.(-x)))

""")

def r_expression(expr):
    return robjects.r('expression(%s)' % expr)

NA = robjects.r("NA")


class Plot:

    def __init__(self, dataframe, *ignored):
        load_r()
        self.r = {}
        self.r['ggplot'] = robjects.r['ggplot']
        self.r['aes'] = robjects.r['aes']
        self.r['add'] = robjects.r('ggplot2:::"+.ggplot"')
        self.r['layer'] = robjects.r['layer']
        self.r['facet_wrap'] = robjects.r['facet_wrap']
        self.r['geom_text'] = robjects.r['geom_text']
        self.r['ggsave'] = robjects.r['ggsave']
        self.old_names = []
        self.lab_rename = {}
        self.dataframe = self._prep_dataframe(dataframe)
        self._other_adds = []
        self.to_rename = {}
        self._add_geom_methods()

    def render(self, output_filename, width=8, height=6, dpi=300):
        try:
            plot = self.r['ggplot'](self.dataframe)
            for obj in self._other_adds:
                plot = self.r['add'](plot, obj)
            for name, value in self.lab_rename.items():
                plot = self.r['add'](plot, robjects.r('labs(%s = "%s")' % (name, value)))
            self.r['ggsave'](filename=output_filename,plot=plot, width=width, height=height, dpi=dpi)
        except ValueError:
            print 'old names', self.old_names
            raise

    def _prep_dataframe(self, dataframe):
        df = dataframe.copy()
        new_names = []
        for name in df.columns_ordered:
            if not name in self.old_names:
                new_names.append(name)
        self.old_names.extend(new_names)
        for name in df.columns_ordered[:]:
            df.rename_column(name, 'dat_%s' % self.old_names.index(name))
        return df

    def _translate_params(self, params):
        """Translate between the original dataframe names and the numbered ones we assign
        to avoid r-parsing issues"""

        aes_params = []
        for aes_name, aes_column in params.items():
            if aes_column in self.old_names:
                new_name = 'dat_%s'  % self.old_names.index(aes_column)
                aes_params.append('%s=%s' % (aes_name, new_name))
                if aes_column in self.to_rename:
                    self._fix_axis_label(aes_name, new_name, self.to_rename[aes_column])
                else:
                    self._fix_axis_label(aes_name, new_name, aes_column)
            else: #a fixeud value
                aes_params.append("%s=%s" % (aes_name, aes_column))
        return aes_params

    def _fix_axis_label(self, aes_name, new_name, real_name):
        """Reapply the correct (or new) labels to the axis, overwriting our dat_%i numbered dataframe 
        columns"""
        which_legend = False
        import pypipegraph
        logger = pypipegraph.util.start_logging('pyggplot2')
        logger.info('fixing %s to %s' % (aes_name, real_name))
        if aes_name == 'x':
            which_legend = 'x'
        elif aes_name == 'y':
            which_legend = 'y'
        elif aes_name == 'color' or aes_name == 'colour':
            which_legend = 'colour'
        elif aes_name == 'fill':
            which_legend = 'fill'
        elif aes_name == 'shape':
            which_legend = 'shape'
        elif aes_name == 'size':
            which_legend = 'size'
        if which_legend:
            self.lab_rename[which_legend] = real_name

    def _build_aesthetic(self, params):
        """Tarnsform a pythhon list of aesthetics to the R aes() object"""
        aes_params = self._translate_params(params)
        aes_params = ", ".join(aes_params)
        return robjects.r('aes(%s)' % aes_params)

    def parse_param(self, name, value, required = True):
        """
        Transform parameters into either aes_params or other_params, 
        depending on whether they are in our df.
        if value is None, this parameter is ignored
        
        """
        if not value is None:
            if isinstance(value, tuple):
                new_name = value[1]
                value = value[0]
                self.to_rename[value] = new_name
            if value in self.old_names:
                self.aes_collection[name] = value
            else:
                self.other_collection[name] = value

    def reset_params(self, data):
        self.aes_collection = {}
        self.other_collection = {}
        if not data is None:
            self.other_collection['data'] = self._prep_dataframe(data)

    def _add(self, name, geom_name, required_mappings, optional_mappings, defaults, args, kwargs):
        """The generic method to add a geom to the ggplot.
        You need to call add_xyz (see _add_geom_methods for a list, with each variable mapping
        being one argument) with the respectivly required parameters (see ggplot documentation).
        You may optionally pass in an argument called data, which will replace the plot-global dataframe
        for this particular geom
        """
        mappings = {}
        all_defined_mappings = required_mappings + optional_mappings
        for a, b in zip(all_defined_mappings, args): #so that you could in thery also pass the optional_mappings by position...required_mappings
            mappings[a] = b
        mappings.update(kwargs)

        if 'data' in mappings:
            data = mappings['data']
            del mappings['data']
        else:
            data = None
        for mapping in mappings:
            if not mapping in required_mappings and not mapping in optional_mappings:
                raise ValueError("add_%s / %s does not take parameter %s" % (name, geom_name, mapping))
        for mapping in required_mappings:
            if not mapping in mappings:
                raise ValueError("Missing required mapping in add_%s / %s: %s" % (name, geom_name, mapping))
        for mapping in optional_mappings:
            if not mapping in mappings:
                if mapping in defaults:
                    if hasattr(defaults[mapping], '__call__',):
                        mappings[mapping] = defaults[mapping](mappings)
                    else:
                        mappings[mapping] = defaults[mapping]
                else:
                    mappings[mapping] = None

        self.reset_params(data)
        for param in mappings:
            self.parse_param(param, mappings[param])

        self._other_adds.append(robjects.r(geom_name)(self._build_aesthetic(self.aes_collection), **self.other_collection))
        return self

    def _add_geom_methods(self):
        """add add_xyz methods for all geoms in ggplot.
        All geoms have required & optional attributes and take an optional data parameter with another
        dataframe
        """
        #python method name (add_ + name), geom (R) name, required attributes, optional attributes
        methods = (
                #geoms
                ('scatter', 'geom_point', ['x','y'], ['color', 'group', 'shape', 'size', 'alpha', 'stat', 'fun.y'], {}),
                ('jitter', 'geom_jitter', ['x','y'], ['color', 'group', 'shape', 'size', 'alpha', 'jitter_x', 'jitter_y'], {}),
                ('bar', 'geom_bar', ['x','y'], ['color','group', 'fill','position', 'stat'], {'position': 'dodge', 'stat': 'identity'}),
                ('box_plot', 'geom_boxplot', ['x','y'], ['color','group','fill', 'alpha'], {}),
<<<<<<< HEAD
                ('line', 'geom_line', ['x','y'], ['color', 'group', 'shape', 'alpha', 'size', 'stat', 'fun.y'], {}),
=======
                ('box_plot2', 'geom_boxplot', ['x','lower', 'middle','upper','ymin', 'ymax'], ['color','group','fill', 'alpha', 'stat'], {'stat': 'identity'}),
                ('line', 'geom_line', ['x','y'], ['color', 'group', 'shape', 'alpha', 'size'], {}),
>>>>>>> 20e833f3
                ('area', 'geom_area', ['x','y'], ['color','fill', 'linetype', 'alpha', 'size', 'position'], {}),
                ('ribbon', 'geom_ribbon', ['x', 'ymin', 'ymax'], ['color', 'fill', 'size', 'linetype', 'alpha', 'position'], {}),
                ('error_bars', 'geom_errorbar', ['x','ymin', 'ymax'], ['color', 'group', 'width', 'alpha'], {'width': 0.25}),
                ('error_barsh', 'geom_errorbarh', ['y','xmin', 'xmax'], ['color', 'group', 'width', 'alpha'], {'width': 0.25}),
                ('ab_line', 'geom_abline', ['intercept', 'slope'], ['alpha', 'size', 'color'], {}),
                ('density', 'geom_density', ['x'], ['y', 'color'], 
                    {'bw': lambda mappings: robjects.r('bw.SJ')(self.dataframe.get_column_view(self.old_names.index(mappings['x'])))}),
                ('density_2d', 'geom_density2d', ['x','y'], ['color', 'alpha'], {}),
                ('rect', 'geom_rect', ['xmin','xmax','ymin', 'ymax'], ['color', 'fill', 'alpha'], {}),
                ('tile', 'geom_tile', ['x','y'], ['color', 'fill', 'size', 'linetype', 'alpha'], {}),
                ('vertical_bar', 'geom_vline', ['xintercept'], ['alpha', 'color', 'size'], {'alpha': 0.5, 'color': 'black', 'size': 1}),
                ('horizontal_bar', 'geom_hline', ['yintercept'], ['alpha', 'color', 'size'], {'alpha': 0.5, 'color': 'black', 'size': 1}),
                ('segment', 'geom_segment', ['x', 'xend', 'y', 'yend'], ['color', 'alpha', 'size'], {'size': 0.5}),
                ('text', 'geom_text', ['x','y','label'], ['angle','alpha', 'size', 'hjust', 'vjust', 'fontface', 'color'], {}),



                #stast
                ('stat_sum_color', 'stat_sum', ['x','y'], ['size'], {'color': '..n..', 'size': 0.5}),
                ('stat_smooth', 'stat_smooth', [], ['method', 'se', 'x', 'y'], {"method": 'lm', 'se': True}),

                ('stacked_bar_plot','geom_bar', ['x','y','fill'], [], {'position': 'stack'}), #do we still need this?
                #"""A scatter plat that's colored by no of overlapping points"""
                )

        for (name, geom, required, optional, defaults) in methods:
            def define(name, geom, required , optional, defaults): #we need to capture the variables...
                def do_add(*args, **kwargs):
                    return self._add(name, geom, required, optional, defaults, args, kwargs)
                return do_add
            setattr(self, 'add_' + name, define(name, geom, required, optional, defaults))

    def add_histogram(self, x_column, y_column = "..count..", color=None, group = None, fill=None, position="dodge", add_text = False, bin_width = None, alpha = None):
        aes_params = {'x': x_column}
        other_params = {}
        stat_params = {}
        if fill:
            aes_params['fill'] = fill
        if color:
            aes_params['colour'] = color
        if group:
            aes_params['group'] = group
            #x = x_column, y = y_column)
        if bin_width:
            other_params['binwidth'] = bin_width
        if not alpha is None:
            if alpha in self.old_names:
                aes_params['alpha'] = alpha
            else:
                other_params['alpha'] = alpha
        if stat_params:
            #other_params.update(stat_params)
            other_params['position'] = position
            #print 'a', other_params
            self._other_adds.append(
                robjects.r('geom_bar')(self._build_aesthetic(aes_params), 
                                   **other_params)
            )
        else:
            other_params['position'] = position
            #print 'b', other_params
            self._other_adds.append(
                robjects.r('geom_histogram')(self._build_aesthetic(aes_params), **other_params)
            )
        if add_text:
            self._other_adds.append(
                robjects.r('geom_text')(
                    self._build_aesthetic({'x': x_column, 'y':'..count..', 'label':'..count..'}),stat='bin' ))
        return self

    def add_cummulative(self, x_column, ascending = True):
        """Add a line showing cumulative % of data <= x"""
        total = 0
        current = 0
        try:
            column_name = 'dat_%s'  % self.old_names.index(x_column)
        except ValueError:
            raise ValueError("Could not find column %s, available: %s" % (x_column, self.old_names))
        column_data = self.dataframe.get_column(column_name) #explicit copy!
        column_data .sort()
        x_values = []
        y_values = []
        for value, group in itertools.groupby(column_data):
            x_values.append(value)
            y_values.append(len(list(group)))
        data = pydataframe.DataFrame({x_column: x_values, '% <=': y_values})
        return self.add_line(x_column, '% <=', data=data)




    def add_heatmap(self, x_column, y_column, fill, low="red", mid=None, high="blue", midpoint=0):
        aes_params = {'x': x_column, 'y': y_column}
        aes_params['x'] = x_column
        aes_params['y'] = y_column
        aes_params['fill'] = fill
        self._other_adds.append(
            robjects.r('geom_tile')(self._build_aesthetic(aes_params), stat="identity")
        )
        if mid is None:
            self._other_adds.append(
                    robjects.r('scale_fill_gradient')(low=low, high=high)
                    )
        else:
            self._other_adds.append(
                robjects.r('scale_fill_gradient2(low="%s", mid="%s", high="%s", midpoint=%.f)' % (
                low, mid, high, midpoint))
            )
        return self

    def set_title(self, title):
        self._other_adds.append(robjects.r('opts(title = "%s")' %  title))
 
    def facet(self, column_one, column_two = None, fixed_x = True, fixed_y = True, ncol=None):
        facet_wrap = robjects.r['facet_wrap']
        if fixed_x and not fixed_y:
            scale = 'free_y'
        elif not fixed_x and fixed_y:
            scale = 'free_x'
        elif not fixed_x and not fixed_y:
            scale = 'free'
        else:
            scale = 'fixed'
        if column_two:
            params = self._translate_params({column_one: column_two})[0]
            facet_specification = params.replace('=', '~')
            #facet_specification = '%s ~ %s' % (column_one, column_two)
        else:
            params = self._translate_params({"":column_one})[0]
            facet_specification = params.replace('=', '~') 
            #facet_specification = '~ %s' % (column_one,)
        params = {
            'scale': scale}
        if ncol:
            params['ncol'] = ncol
        self._other_adds.append(facet_wrap(robjects.r(facet_specification), **params))

    def facet_grid(self, column_one, column_two = None, fixed_x = True, fixed_y = True, ncol=None):
        facet_wrap = robjects.r['facet_wrap']
        if fixed_x and not fixed_y:
            scale = 'free_y'
        elif not fixed_x and fixed_y:
            scale = 'free_x'
        elif not fixed_x and not fixed_y:
            scale = 'free'
        else:
            scale = 'fixed'
        if column_two:
            new_one = 'dat_%s'  % self.old_names.index(column_one)
            new_two = 'dat_%s'  % self.old_names.index(column_two)
            facet_specification = '%s ~ %s' % (new_one, new_two)
        else:
            params = self._translate_params({"":column_one})[0]
            facet_specification = '. ' + params.replace('=', '~')
            #facet_specification = '~ %s' % (column_one,)
        params = {
            'scale': scale}
        if ncol:
            params['ncol'] = ncol
        self._other_adds.append(robjects.r('facet_grid')(robjects.r(facet_specification), **params))

    def greyscale(self):
        self._other_adds.append( robjects.r('scale_colour_grey()'))
        self._other_adds.append( robjects.r('scale_fill_grey()'))

    def theme_bw(self, base_size = None):
        kwargs = {}
        if base_size:
            kwargs['base_size'] = float(base_size)
        self._other_adds.append(robjects.r('theme_bw')(**kwargs))

    def theme_darktalk(self, base_size = None):
        kwargs = {}
        if base_size:
            kwargs['base_size'] = float(base_size)
        robjects.r("""
    theme_darktalk = function (base_size = 28) 
{
    structure(
        list(
        axis.line = theme_blank(), 
        axis.text.x = theme_text(size = base_size * 
            0.8, lineheight = 0.9, colour = "white", vjust = 1), 
        axis.text.y = theme_text(size = base_size * 0.8, lineheight = 0.9, 
            colour = "white", hjust = 1),
        axis.ticks = theme_segment(colour = "grey40"), 
        axis.title.x = theme_text(size = base_size, vjust = 0.5, colour="white"), 
        axis.title.y = theme_text(size = base_size, colour="white", angle=90), 
        axis.ticks.length = unit(0.15, "cm"), 
        axis.ticks.margin = unit(0.1, "cm"), 

        legend.background = theme_rect(colour = "black"), 
        legend.key = theme_rect(fill = "grey5", colour = "black"), 
        legend.key.size = unit(2.2, "lines"), 
            legend.text = theme_text(size = base_size * 1, colour="white"), 
            legend.title = theme_text(size = base_size * 1, face = "bold", hjust = 0), 
            legend.position = "right", 

        panel.background = theme_rect(fill = "black", colour = NA), 
        panel.border = theme_blank(), 
        panel.grid.major = theme_line(colour = "grey40"), 
        panel.grid.minor = theme_line(colour = "grey25", size = 0.25), 
        panel.margin = unit(0.25, "lines"), 

        strip.background = theme_rect(fill = "grey20", colour = NA), 
        strip.label = function(variable, value) value, 
        strip.text.x = theme_text(size = base_size * 0.8),
        strip.text.y = theme_text(size = base_size * 0.8, angle = -90),

        plot.background = theme_rect(colour = NA, fill = "black"), 
        plot.title = theme_text(size = base_size * 1.2,colour="white"), plot.margin = unit(c(1, 1, 0.5, 0.5), "lines")), 

        class = "options")
}

""")
        self._other_adds.append(robjects.r('theme_darktalk')(**kwargs))

    def theme_talk(self, base_size = None):
        kwargs = {}
        if base_size:
            kwargs['base_size'] = float(base_size)
        self._other_adds.append(robjects.r('theme_talk')(**kwargs))

    def set_base_size(self, base_size = 10):
        self.theme_bw(base_size = base_size)
        
    def add_label(self, text, xpos, ypos, size=8, color=None, alpha = None):
        import pydataframe
        data = pydataframe.DataFrame({'x': [xpos], 'y': [ypos], 'text': [text]})
        aes_params = OrderedDict({'x': 'x', 'y': 'y', 'label': 'text'})
        other_params = {'data': data}
        if color:
            other_params['colour'] = color
        if alpha:
            other_params['alpha'] = alpha
        self._other_adds.append(robjects.r('geom_text')(self._build_aesthetic(aes_params), **other_params))
        return self
        self._other_adds.append(
            self.r['geom_text'](
               robjects.r('aes(x=x, y=y, label=text)'),
               data,
                size=size,
                color="black"

            )
        )
        return self

    def scale_x_log_10(self):
        self.scale_x_continuous(trans = 'log10')
        return self

    def scale_x_continuous(self, breaks = None, minor_breaks = None, trans = None, limits=None, labels=None, expand=None, formatter = None, name = None):
        other_params = {}
        if not breaks is None:
            other_params['breaks'] = numpy.array(breaks)
        if not minor_breaks is None:
            other_params['minor_breaks'] = numpy.array(minor_breaks)
        if trans:
            other_params['trans'] = str(trans)
        if not limits is None:
            other_params['limits'] = numpy.array(limits)
        if not limits is None:
            other_params['limits'] = numpy.array(limits)
        if not labels is None:
            other_params['labels'] = numpy.array(labels)
        if not expand is None:
            other_params['expand'] = numpy.array(expand)
        if not breaks is None and not labels is None:
                if len(breaks) != len(labels):
                    raise ValueError("len(breaks) != len(labels)")
        if not formatter is None:
            other_params['formatter'] = formatter
        if not name is None:
            other_params['name'] = name

        self._other_adds.append(
            robjects.r('scale_x_continuous')(**other_params)
        )
        return self

    def scale_x_discrete(self, breaks = None, minor_breaks = None, trans = None, limits=None, labels=None, expand=None):
        other_params = {}
        if not breaks is None:
            other_params['breaks'] = numpy.array(breaks)
        if not minor_breaks is None:
            other_params['minor_breaks'] = numpy.array(minor_breaks)
        if trans:
            other_params['trans'] = str(trans)
        if not limits is None:
            other_params['limits'] = numpy.array(limits)
        if not limits is None:
            other_params['limits'] = numpy.array(limits)
        if not labels is None:
            other_params['labels'] = numpy.array(labels)
        if not expand is None:
            other_params['expand'] = numpy.array(expand)
        if not breaks is None and not labels is None:
                if len(breaks) != len(labels):
                    raise ValueError("len(breaks) != len(labels)")

        self._other_adds.append(
            robjects.r('scale_x_discrete')(**other_params)
        )
        return self

    def scale_y_continuous(self, breaks = None, minor_breaks = None, trans = None, limits=None, labels=None, expand=None, name = None):
        other_params = {}
        if not breaks is None:
            if breaks != 'NA':
                other_params['breaks'] = numpy.array(breaks)
            else:
                other_params['breaks'] = robjects.r("NA")
        if not minor_breaks is None:
            other_params['minor_breaks'] = numpy.array(minor_breaks)
        if not trans is None:
            other_params['trans'] = str(trans)
        if not limits is None:
            other_params['limits'] = numpy.array(limits)
        if not labels is None:
            other_params['labels'] = numpy.array(labels)
        if not expand is None:
            other_params['expand'] = numpy.array(expand)
        if not name is None:
            other_params['name'] = name
        if not breaks is None and not labels is None:
                if len(breaks) != len(labels):
                    raise ValueError("len(breaks) != len(labels)")

        self._other_adds.append(
            robjects.r('scale_y_continuous')(**other_params)
        )
        return self

    def scale_x_reverse(self):
        self._other_adds.append(robjects.r('scale_x_reverse()'))
        return self

    def scale_y_reverse(self):
        self._other_adds.append(robjects.r('scale_y_reverse()'))
        return self

    def turn_x_axis_labels(self,  angle=75, hjust=1, size=8, vjust=0):
        kargs = {
            'axis.text.x': robjects.r('theme_text')(angle = angle, hjust=hjust, size=size, vjust=0)
        }
        self._other_adds.append( robjects.r('opts')(**kargs))
        return self

    def turn_y_axis_labels(self,  angle=75, hjust=1, size=8, vjust=0):
        kargs = {
            'axis.text.y': robjects.r('theme_text')(angle = angle, hjust=hjust, size=size, vjust=0)
        }
        self._other_adds.append( robjects.r('opts')(**kargs))
        return self

    def hide_background(self):
        self._other_adds.append(robjects.r('opts')(**{'panel.background': robjects.r('theme_blank()')}))
        return self

    def hide_y_axis_labels(self):
        self._other_adds.append(robjects.r('opts')(**{"axis.text.y": robjects.r('theme_blank()')}))

    def hide_x_axis_labels(self):
        self._other_adds.append(robjects.r('opts')(**{"axis.text.x": robjects.r('theme_blank()')}))

    def hide_axis_ticks(self):
        self._other_adds.append(robjects.r('opts')(**{"axis.ticks": robjects.r('theme_blank()')}))

    def hide_y_axis_title(self):
        self._other_adds.append(robjects.r('opts')(**{"axis.title.y": robjects.r('theme_blank()')}))

    def hide_x_axis_title(self):
        self._other_adds.append(robjects.r('opts')(**{"axis.title.x": robjects.r('theme_blank()')}))

    def scale_fill_manual(self, list_of_colors):
        self._other_adds.append(robjects.r('scale_fill_manual')(values = numpy.array(list_of_colors)))

    def scale_fill_brewer(self, name = None, palette = 'Set1'):
        other_params = {}
        if not name is None:
            other_params['name'] = name
        if not palette is None:
            other_params['palette'] = palette
        self._other_adds.append(robjects.r('scale_fill_brewer')(**other_params))

    def scale_fill_hue(self, h = None, l = None, c = None, limits = None, breaks = None, labels = None, h_start = None, direction = None):
        other_params = {}
        if not h is None:
            other_params['h'] = h
        if not l is None:
            other_params['l'] = l
        if not c is None:
            other_params['c'] = c
        if not limits is None:
            other_params['limits'] = numpy.array(limits)
        if not breaks is None:
            other_params['breaks'] = numpy.array(breaks)
        if not labels is None:
            other_params['labels'] = numpy.array(labels)
        if not h_start is None:
            other_params['h.start'] = h_start
        if not direction is None:
            other_params['direction'] = direction
        self._other_adds.append(robjects.r('scale_fill_hue')(**other_params))

    def scale_fill_gradient(self, low, high, mid = None,midpoint = None, name = None, space = 'rgb', breaks = None, labels = None, limits = None, trans = None):
        other_params = {}
        other_params['low'] = low
        other_params['high'] = high
        if midpoint is not None and mid is None:
            raise ValueError("If you pass in a midpoint, you also need to set a value for mid")
        if mid is not None:
            other_params['mid'] = mid
        if midpoint is not None:
            other_params['midpoint'] = midpoint
        if name is not None:
            other_params['name'] = name
        if space is not None:
            other_params['space'] = space
        if breaks is not None:
            other_params['breaks'] = breaks
        if limits is not None:
            other_params['limits'] = limits
        if trans is not None:
            other_params['trans'] = trans
        if mid is not None:
            self._other_adds.append(robjects.r('scale_fill_gradient2')(**other_params))
        else:
            raise ValueError("Gradient 1")
            self._other_adds.append(robjects.r('scale_fill_gradient')(**other_params))
        return self

    def coord_flip(self):
        self._other_adds.append(robjects.r('coord_flip()'))
        return self

    def coord_polar(self, theta="x", start=0, direction=1, expand=False):
        self._other_adds.append(robjects.r('coord_polar')(
            theta = theta,
            start = start,
            direction = direction,
            expand = expand))
        return self

    def legend_position(self, value):
        if type(value) is tuple:
            self._other_adds.append(robjects.r('opts(legend.position = c(%i,%i))' % value))
        else:
            self._other_adds.append(robjects.r('opts(legend.position = "%s")' % value))

    def hide_legend(self):
        self.legend_position('none')

    def hide_panel_border(self):
        self._other_adds.append(robjects.r('opts(panel.border=theme_rect(fill=NA, colour=NA))'))

    def set_axis_color(self, color=None):
        if color is None:
            self._other_adds.append(robjects.r('opts(axis.line = theme_segment())'))
        else:
            self._other_adds.append(robjects.r('opts(axis.line = theme_segment(colour = "%s"))' % color))

    def hide_grid(self):
        self._other_adds.append(robjects.r('opts(panel.grid.major = theme_line(colour = NA))'))
        self._other_adds.append(robjects.r('opts(panel.grid.minor = theme_line(colour = NA))'))

    def hide_grid_minor(self):
        #self._other_adds.append(robjects.r('opts(panel.grid.major = theme_line(colour = NA))'))
 #       self._other_adds.append(robjects.r('opts(panel.grid.minor = theme_line(colour = NA))'))
        self._other_adds.append(robjects.r('opts(panel.grid.minor = theme_blank())'))

    def smaller_margins(self):
        self._other_adds.append(robjects.r('opts(panel.margin = unit(0.0, "lines"))'))
        self._other_adds.append(robjects.r('opts(axis.ticks.margin = unit(0.0, "cm"))'))
        self.plot_margin(0,0,0,0)

    def plot_margin(self, top, left, bottom, right):
        self._other_adds.append(robjects.r('opts(plot.margin = unit(c(%i,%i,%i,%i), "lines"))' % (top, left, bottom, right)))

    def scale_shape_manual(self, values):
        self._other_adds.append(robjects.r('scale_shape_manual')(values=values))

    def scale_shape(self, solid = True):
        self._other_adds.append(robjects.r('scale_shape')(solid=solid))

    def scale_colour_manual(self, values):
        self._other_adds.append(robjects.r('scale_colour_manual')(values=numpy.array(values)))

    def scale_color_identity(self):
        self._other_adds.append(robjects.r('scale_colour_identity')())

    def scale_color_hue(self):
        self._other_adds.append(robjects.r('scale_colour_hue')())

    def scale_color_brewer(self, name = None, palette = 'Set1'):
        other_params = {}
        if not name is None:
            other_params['name'] = name
        if not palette is None:
            other_params['palette'] = palette
        self._other_adds.append(robjects.r('scale_colour_brewer')(**other_params))


    def scale_colour_grey(self):
        self._other_adds.append(robjects.r('scale_colour_grey')())

    def scale_fill_grey(self):
        self._other_adds.append(robjects.r('scale_fill_grey')())

def powerset(seq):
    """
    Returns all the subsets of this set. This is a generator.
    """
    if len(seq) <= 1:
        yield seq
        yield []
    else:
        for item in powerset(seq[1:]):
            yield [seq[0]]+item
            yield item


def intersection(list_of_sects):
    if not list_of_sects:
        return set() 
    final_set = list_of_sects[0]
    for k in list_of_sects[1:]:
        final_set = final_set.intersection(k)
    return final_set


def union(list_of_sects):
    if not list_of_sects:
        return set() 
    final_set = list_of_sects[0]
    for k in list_of_sects[1:]:
        final_set = final_set.union(k)
    return final_set 

def _no_annotation(set_name, set_entries):
    return { set_name: set_entries}

from square_euler import SquareEuler
from hilbert import hilbert_plot, hilbert_to_image
from sequence_logos import plot_sequences, plot_sequence_alignment

all = [Plot, SquareEuler, hilbert_plot, hilbert_to_image, plot_sequence_alignment, plot_sequences ]
<|MERGE_RESOLUTION|>--- conflicted
+++ resolved
@@ -232,12 +232,8 @@
                 ('jitter', 'geom_jitter', ['x','y'], ['color', 'group', 'shape', 'size', 'alpha', 'jitter_x', 'jitter_y'], {}),
                 ('bar', 'geom_bar', ['x','y'], ['color','group', 'fill','position', 'stat'], {'position': 'dodge', 'stat': 'identity'}),
                 ('box_plot', 'geom_boxplot', ['x','y'], ['color','group','fill', 'alpha'], {}),
-<<<<<<< HEAD
+                ('box_plot2', 'geom_boxplot', ['x','lower', 'middle','upper','ymin', 'ymax'], ['color','group','fill', 'alpha', 'stat'], {'stat': 'identity'}),
                 ('line', 'geom_line', ['x','y'], ['color', 'group', 'shape', 'alpha', 'size', 'stat', 'fun.y'], {}),
-=======
-                ('box_plot2', 'geom_boxplot', ['x','lower', 'middle','upper','ymin', 'ymax'], ['color','group','fill', 'alpha', 'stat'], {'stat': 'identity'}),
-                ('line', 'geom_line', ['x','y'], ['color', 'group', 'shape', 'alpha', 'size'], {}),
->>>>>>> 20e833f3
                 ('area', 'geom_area', ['x','y'], ['color','fill', 'linetype', 'alpha', 'size', 'position'], {}),
                 ('ribbon', 'geom_ribbon', ['x', 'ymin', 'ymax'], ['color', 'fill', 'size', 'linetype', 'alpha', 'position'], {}),
                 ('error_bars', 'geom_errorbar', ['x','ymin', 'ymax'], ['color', 'group', 'width', 'alpha'], {'width': 0.25}),
