--- conflicted
+++ resolved
@@ -144,12 +144,8 @@
         aes_params  = {'x': x_column, 'y': y_column, 'fill': fill}
         self._other_adds.append(robjects.r('geom_bar')(self._build_aesthetic(aes_params), position='stack'))
 
-<<<<<<< HEAD
 
     def add_histogram(self, x_column, y_column = "..count..", color=None, group = None, fill=None, position="dodge", add_text = False):
-=======
-    def add_histogram(self, x_column, y_column = "..count..", color=None, group = None, fill=None, position="dodge", bin_width = None):
->>>>>>> 16cc184a
         aes_params = {'x': x_column}
         stat_params = {}
         if fill:
@@ -159,15 +155,6 @@
         if group:
             aes_params['group'] = group
             #x = x_column, y = y_column)
-<<<<<<< HEAD
-        self._other_adds.append(
-            robjects.r('geom_bar')(self._build_aesthetic(aes_params), stat='bin', position=position)
-        )
-        if add_text:
-            self._other_adds.append(
-                robjects.r('geom_text')(self._build_aesthetic({'x': x_column, 'y':'..count..', 'label':'..count..'}),stat='bin' ))
-
-=======
         if bin_width:
             stat_params['bin_width'] = bin_width
         if stat_params:
@@ -179,7 +166,10 @@
             self._other_adds.append(
                 robjects.r('geom_bar')(self._build_aesthetic(aes_params), position=position)
             )
->>>>>>> 16cc184a
+        if add_text:
+            self._other_adds.append(
+                robjects.r('geom_text')(self._build_aesthetic({'x': x_column, 'y':'..count..', 'label':'..count..'}),stat='bin' ))
+
 
     def add_bar(self, *args, **kwargs):
         return self.add_bar_plot(*args, **kwargs)
