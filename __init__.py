import exptools
from ordereddict import OrderedDict
import pydataframe
import sys
from hilbert import hilbert_plot, hilbert_to_image
import rpy2.robjects as robjects
exptools.load_software('pyvenn')
import pyvenn
from square_euler import SquareEuler
import re
from sequence_logos import plot_sequences, plot_sequence_alignment
try:
    from pwmlocationplotter import PWMLocationPlotter
except ImportError:
    pass

_r_loaded = False
def load_r():
    global _r_loaded
    if not _r_loaded:
        robjects.r('library(ggplot2)')
        #apperantly, as_df is missing in some downloaded versions of plyr
        robjects.r("""as_df = function (output) 
{
    if (length(output) == 0) 
        return(data.frame())
    df <- data.frame(matrix(ncol = 0, nrow = length(output[[1]])))
    for (var in names(output)) {
        df[var] <- output[var]
    }
    df
}
TransInvNegLog10 <- Trans$new("InvNegLog10", f = function(x) 10^(-x), 
inverse = function(x) -log10(x), labels = function(x) x)
TransInvNegLog10b <- Trans$new("InvNegLog10b", 
            f = function(x) -log10(x),
            inverse = function(x) 10^-x, 
            labels = function(x) bquote(10^.(-x)))

""")

import numpy


def r_expression(expr):
    return robjects.r('expression(%s)' % expr)

NA = robjects.r("NA")

class Plot:

    def __init__(self, dataframe, *ignored):
        load_r()
        self.r = {}
        self.r['ggplot'] = robjects.r['ggplot']
        self.r['aes'] = robjects.r['aes']
        self.r['add'] = robjects.r('ggplot2:::"+.ggplot"')
        self.r['layer'] = robjects.r['layer']
        self.r['facet_wrap'] = robjects.r['facet_wrap']
        self.r['geom_text'] = robjects.r['geom_text']
        self.r['ggsave'] = robjects.r['ggsave']
        self.old_names = []
        self.lab_rename = {}
        self.dataframe = self._prep_dataframe(dataframe)
        self._other_adds = []

    def _prep_dataframe(self, dataframe):
        df = dataframe.copy()
        new_names = []
        for name in df.columns_ordered:
            if not name in self.old_names:
                new_names.append(name)
        self.old_names.extend(new_names)
        for name in df.columns_ordered[:]:
            df.rename_column(name, 'dat_%s' % self.old_names.index(name))
        return df

    def render(self, output_filename, width=8, height=6, dpi=300):
        #print self.dataframe
        try:
            plot = self.r['ggplot'](self.dataframe)
            for obj in self._other_adds:
                plot = self.r['add'](plot, obj)
            for name, value in self.lab_rename.items():
                plot = self.r['add'](plot, robjects.r('labs(%s = "%s")' % (name, value)))
            #plot = self.r['add'](plot, self.r['layer'](geom="point"))
            #robjects.r('options( error=recover )')
            self.r['ggsave'](filename=output_filename,plot=plot, width=width, height=height, dpi=dpi)
        except ValueError:
            print 'old names', self.old_names
            raise

    def add_aesthetic(self, name, column_name):
        self._aesthetics[name] = column_name

    def add_scatter(self, x_column, y_column, color=None, group=None, shape=None, size=None, alpha=None):
        aes_params = {'x': x_column, 'y': y_column}
        other_params = {}
        if color:
            aes_params['colour'] = color
        if group:
            aes_params['group'] = group
        if shape:
            aes_params['shape'] = shape
        if not alpha is None:
            if type(alpha) == int or type(alpha) == float:
                other_params['alpha'] = alpha
            else:
                aes_params['alpha'] = str(alpha)
        if not size is None:
            if type(size) is int or type(size) is float:
                other_params['size'] = size
            else:
                aes_params['size'] = str(size)
        self._other_adds.append(robjects.r('geom_point')(self._build_aesthetic(aes_params), **other_params))
        return

    def add_jitter(self, x_column, y_column, color=None, jitter_x = None, jitter_y = None, shape=None, size=None, data=None):
        aes_params = {'x': x_column, 'y': y_column}
        other_params = {}
        if color:
            aes_params['colour'] = color
        position_params = {}
        if not jitter_x is None:
            position_params['width'] = jitter_x
        if not jitter_y is None:
            position_params['height'] = jitter_y
        if shape:
            aes_params['shape'] = shape
        if not size is None:
            if type(size) is int or type(size) is float:
                other_params['size'] = size
            else:
                aes_params['size'] = str(size)
        if not data is None:
            other_params['data'] = self._prep_dataframe(data)

        if position_params:
            self._other_adds.append(robjects.r('geom_jitter')(self._build_aesthetic(aes_params), position=robjects.r('position_jitter')(**position_params), **other_params))
        else:
            self._other_adds.append(robjects.r('geom_jitter')(self._build_aesthetic(aes_params), **other_params))

    def add_stacked_bar_plot(self, x_column, y_column, fill):
        aes_params  = {'x': x_column, 'y': y_column, 'fill': fill}
        self._other_adds.append(robjects.r('geom_bar')(self._build_aesthetic(aes_params), position='stack'))


    def add_histogram(self, x_column, y_column = "..count..", color=None, group = None, fill=None, position="dodge", add_text = False):
        aes_params = {'x': x_column}
        stat_params = {}
        if fill:
            aes_params['fill'] = fill
        if color:
            aes_params['colour'] = color
        if group:
            aes_params['group'] = group
            #x = x_column, y = y_column)
        if bin_width:
            stat_params['bin_width'] = bin_width
        if stat_params:
            self._other_adds.append(
                robjects.r('geom_bar')(self._build_aesthetic(aes_params), stat= robjects.r('stat_bin')(**stat_params)
                                   , position=position)
            )
        else:
            self._other_adds.append(
                robjects.r('geom_bar')(self._build_aesthetic(aes_params), position=position)
            )
        if add_text:
            self._other_adds.append(
                robjects.r('geom_text')(self._build_aesthetic({'x': x_column, 'y':'..count..', 'label':'..count..'}),stat='bin' ))


    def add_bar(self, *args, **kwargs):
        return self.add_bar_plot(*args, **kwargs)
    def add_bar_plot(self, x_column, y_column, color=None, group = None, fill=None, position="dodge", data=None):
        aes_params = {'x': x_column, 'y': y_column}
        other_params = {
                'stat':  'identity',
                'position': position}
        if not fill is None:
            if fill in self.old_names:
                aes_params['fill'] = fill
            else:
                other_params['fill'] = fill
        if not color is None:
            if color in self.old_names:
                aes_params['colour'] = color
            else:
                other_params['colour'] = color
        if group:
            aes_params['group'] = group
        if not data is None:
            other_params['data'] = self._prep_dataframe(data)

        self._other_adds.append(
            robjects.r('geom_bar')(self._build_aesthetic(aes_params),  **other_params)
        )

    def add_box_plot(self, x_column, y_column, color=None, group = None, fill=None):
        aes_params = {'x': x_column, 'y': y_column}
        if fill:
            aes_params['fill'] = fill
        if color:
            aes_params['colour'] = color
        if group:
            aes_params['group'] = group
        self._other_adds.append(
            robjects.r('geom_boxplot')(self._build_aesthetic(aes_params))
        )

<<<<<<< HEAD
    def add_heatmap(self, x_column, y_column, fill, low="red", mid=None, high="blue", midpoint=0):
        aes_params = {}
        aes_params['x'] = x_column
        aes_params['y'] = y_column
=======
    def add_heatmap(self, x_column, y_column, fill, low="red", mid="white", high="blue", midpoint=0):
        aes_params = {'x': x_column, 'y': y_column}
>>>>>>> fc91e442
        aes_params['fill'] = fill
        self._other_adds.append(
            robjects.r('geom_tile')(self._build_aesthetic(aes_params), stat="identity")
        )
        if mid is None:
            self._other_adds.append(
                    robjects.r('scale_fill_gradient')(low=low, high=high)
                    )
        else:
            self._other_adds.append(
                robjects.r('scale_fill_gradient2(low="%s", mid="%s", high="%s", midpoint=%.f)' % (
                low, mid, high, midpoint))
            )
    
    def _fix_axis_label(self, aes_name, new_name, real_name):
        which_legend = False
        if aes_name == 'x':
            which_legend = 'x'
        elif aes_name == 'y':
            which_legend = 'y'
        elif aes_name == 'color' or aes_name == 'colour':
            which_legend = 'colour'
        elif aes_name == 'fill':
            which_legend = 'fill'
        elif aes_name == 'shape':
            which_legend = 'shape'
        elif aes_name == 'size':
            which_legend = 'size'
        if which_legend:
            self.lab_rename[which_legend] = real_name

    def _translate_params(self, params):
        aes_params = []
        for aes_name, aes_column in params.items():
            if aes_column in self.old_names:
                new_name = 'dat_%s'  % self.old_names.index(aes_column)
                aes_params.append('%s=%s' % (aes_name, new_name))
                self._fix_axis_label(aes_name, new_name, aes_column)
            else: #a fixeud value
                aes_params.append("%s=%s" % (aes_name, aes_column))
        return aes_params

    def _build_aesthetic(self, params):
        aes_params = self._translate_params(params)
        aes_params = ", ".join(aes_params)
        return robjects.r('aes(%s)' % aes_params)


    def add_line(self, x_column, y_column, color=None, group=None, shape=None, alpha=1.0, size=None, data=None):
        aes_params = {'x': x_column, 'y': y_column}
        other_params = {}
        if color:
            if color in self.old_names:
                aes_params['colour'] = color
            else:
                other_params['colour'] = color
        if group:
            aes_params['group'] = group
        if shape:
            aes_params['shape'] = shape
        if type(alpha) == int or type(alpha) == float:
            other_params['alpha'] = alpha
        else:
            aes_params['alpha'] = str(alpha)
        if not size is None:
            if type(size) is int or type(size) is float:
                other_params['size'] = size
            else:
                aes_params['size'] = str(size)
        if not data is None:
            other_params['data'] = self._prep_dataframe(data)
        self._other_adds.append(robjects.r('geom_line')(self._build_aesthetic(aes_params), **other_params))

    def add_area(self, x_column, y_column, color=None, fill=None, linetype=1, alpha=1.0, size=None, data=None, position=None):
        aes_params = {'x': x_column, 'y': y_column}
        other_params = {}
        if not color is None:
            if color in self.old_names:
                aes_params['colour'] = color
            else:
                other_params['colour'] = color
        if not fill is None:
            if fill in self.old_names:
                aes_params['fill'] = fill
            else:
                other_params['fill'] = fill
        if not alpha is None:
            if alpha in self.old_names:
                aes_params['alpha'] = alpha
            else:
                other_params['alpha'] = alpha
        if not size is None:
            if size in self.old_names:
                aes_params['size'] = size
            else:
                other_params['size'] = size
        if not linetype is None:
            if linetype in self.old_names:
                aes_params['linetype'] = linetype
            else:
                other_params['linetype'] = linetype
        if not position is None:
            other_params['position'] = position
        if not data is None:
            other_params['data'] = self._prep_dataframe(data)

        self._other_adds.append(robjects.r('geom_area')(self._build_aesthetic(aes_params), **other_params))

    def add_ribbon(self, x, ymin, ymax, color = None, fill = None, size = 0.5, linetype = 1, alpha = 1, position=None, data=None):
        aes_params = {'x': x}
        other_params = {}
        if ymin in self.old_names:
            aes_params['ymin'] = ymin
        else:
            other_params['ymin'] = ymin
        if ymax in self.old_names:
            aes_params['ymax'] = ymax
        else:
            other_params['ymax'] = ymax
        if not color is None:
            if color in self.old_names:
                aes_params['colour'] = color
            else:
                other_params['colour'] = color
        if not fill is None:
            if fill in self.old_names:
                aes_params['fill'] = fill
            else:
                other_params['fill'] = fill
        if not alpha is None:
            if alpha in self.old_names:
                aes_params['alpha'] = alpha
            else:
                other_params['alpha'] = alpha
        if not size is None:
            if size in self.old_names:
                aes_params['size'] = size
            else:
                other_params['size'] = size
        if not linetype is None:
            if linetype in self.old_names:
                aes_params['linetype'] = linetype
            else:
                other_params['linetype'] = linetype
        if not position is None:
            other_params['position'] = position
        if not data is None:
            other_params['data'] = self._prep_dataframe(data)

        self._other_adds.append(robjects.r('geom_ribbon')(self._build_aesthetic(aes_params), **other_params))

    def add_error_bars(self, x_column, ymin, ymax, color=None, group=None, position=None, width=0.25,alpha=1):
        aes_params = {'x': x_column, 'ymin': ymin, 'ymax':ymax}
        other_params = {}
        if color:
            aes_params['colour'] = color
        if group:
            aes_params['group'] = group
        if type(alpha) == int or type(alpha) == float:
            other_params['alpha'] = alpha
        else:
            aes_params['alpha'] = str(alpha)
        if position:
            other_params['position'] = position
        other_params['width'] = width
        self._other_adds.append(robjects.r('geom_errorbar')(self._build_aesthetic(aes_params), **other_params))

    def add_error_barsh(self, x_column, ypos, xmin, xmax, color=None, group=None, position=None, width=0.25, alpha=1):
        aes_params = {'x': x_column, 'y': ypos, 'xmin': xmin, 'xmax':xmax}
        other_params = {}
        if color:
            aes_params['colour'] = color
        if group:
            aes_params['group'] = group
        if type(alpha) == int or type(alpha) == float:
            other_params['alpha'] = alpha
        else:
            aes_params['alpha'] = str(alpha)
        if position:
            other_params['position'] = position
        other_params['width'] = width

        self._other_adds.append(robjects.r('geom_errorbarh')(self._build_aesthetic(aes_params), **other_params))

    def add_ab_line(self, intercept, slope, alpha = None, size = None):
        other_params = {}
        aes_params = {}
        if not alpha is None:
            if type(alpha) == int or type(alpha) == float:
                other_params['alpha'] = alpha
            else:
                aes_params['alpha'] = str(alpha)
        if not size is None:
            if type(size) == int or type(size) == float:
                other_params['size'] = size
            else:
                aes_params['size'] = str(size)
        other_params['intercept'] = intercept
        other_params['slope'] = slope
        self._other_adds.append(robjects.r('geom_abline')(self._build_aesthetic(aes_params), **other_params))

    def add_density(self, x_column, y_column = None, color = None):
        """add a kernel estimated density plot - gauss kernel and bw.SJ estimation of bandwith"""
        aes_params = {'x': x_column}
        if y_column:
            aes_params['y'] =  y_column

        if color:
            aes_params['colour'] = color
        self._other_adds.append(robjects.r('geom_density')(
            self._build_aesthetic(aes_params),
            bw = robjects.r('bw.SJ')(self.dataframe.get_column_view(self.old_names.index(x_column)))
            )
        )

    def add_density_2d(self, x_column, y_column, color = None):
        """add a kernel estimated density plot - gauss kernel and bw.SJ estimation of bandwith"""
        aes_params = {'x': x_column}
        aes_params['y'] =  y_column
        if color:
            aes_params['colour'] = color
        self._other_adds.append(robjects.r('geom_density2d')(
            self._build_aesthetic(aes_params),
            )
        )

    def add_stat_sum_color(self, x_column, y_column, size = 0.5):
        """A scatter plat that's colored by no of overlapping points"""
        aes_params = {'x': x_column}
        aes_params['y'] =  y_column
        aes_params['color'] = '..n..'
        self._other_adds.append(robjects.r('stat_sum')(self._build_aesthetic(aes_params), size = size))

    def add_rect(self, x_min, x_max, y_min, y_max, color=None, fill = None, data = None, alpha = None):
        aes_params = {}
        other_params = {}
        if x_min in self.old_names or (data and x_min in data.columns_ordered):
            aes_params['xmin'] = x_min
        else:
            other_params['xmin'] = x_min
        if y_min in self.old_names or (data and y_min in data.columns_ordered):
            aes_params['ymin'] = y_min
        else:
            other_params['ymin'] = y_min
        if x_max in self.old_names or (data and x_max in data.columns_ordered):
            aes_params['xmax'] = x_max
        else:
            other_params['xmax'] = x_max
        if y_max in self.old_names or (data and y_max in data.columns_ordered):
            aes_params['ymax'] = y_max
        else:
            other_params['ymax'] = y_max

        if not data is None:
            other_params['data'] = self._prep_dataframe(data)

        if color:
            if color in self.old_names:
                aes_params['colour'] = color
            else:
                other_params['colour'] = color      
        if fill:
            if fill in self.old_names:
                aes_params['fill'] = fill
            else:
                other_params['fill'] = fill      

        if alpha:
            if type(alpha) == int or type(alpha) == float:
                other_params['alpha'] = alpha
            else:
                aes_params['alpha'] = str(alpha)
        if not data is None:
            other_params['data'] = self._prep_dataframe(data)
        print 'other', other_params

        obj = robjects.r('geom_rect')(self._build_aesthetic(aes_params), **other_params)
        self._other_adds.append(obj)

    def add_stat_smooth(self):
        self._other_adds.append(robjects.r('stat_smooth(method="lm", se=FALSE)'))

    def set_title(self, title):
        self._other_adds.append(robjects.r('opts(title = "%s")' %  title))

    def add_vertical_bar(self, xpos, alpha=0.5, color='black'):
        self._other_adds.append(
            robjects.r('geom_vline(aes(xintercept = %s),  alpha=%f, color="%s")' % (xpos, alpha, color))
        )

    def add_horizontal_bar(self, ypos, alpha=0.5, color='black'):
        self._other_adds.append(
            robjects.r('geom_hline(aes(yintercept = %f),  alpha=%f, color="%s")' % (ypos, alpha,color))
        )

    def add_segment(self, xstart, xend, ystart, yend, color, alpha = 1.0, size=0.5):
        self._other_adds.append(
            robjects.r('geom_segment')
            (
                robjects.r('aes(x=x, y=y, xend=xend, yend=yend)'),
                pydataframe.DataFrame({"x": [xstart], 'xend': [xend], 'y': [ystart], 'yend': [yend]}),
                colour=color,
                alpha = alpha,
                size = 0.5

            )
        )
    
    def add_text(self, x, y, label, data = None, angle=None, alpha=None, size=None, hjust=None, vjust=None, fontface = None, color=None):
        aes_params = {
            'x': x,
            'y': y,
            'label': label
        }
        other_params = {}
        if not data is None:
            other_params['data'] = self._prep_dataframe(data)
        if not angle is None:
            if type(angle) == int or type(angle) == float:
                other_params['angle'] = angle
            else:
                aes_params['angle'] = str(angle)
        if not alpha is None:
            if type(alpha) == int or type(alpha) == float:
                other_params['alpha'] = alpha
            else:
                aes_params['alpha'] = str(alpha)
        if not size is None:
            if type(size) == int or type(size) == float:
                other_params['size'] = size
            else:
                aes_params['size'] = str(size)
        if not vjust is None:
            if type(vjust) == int or type(vjust) == float:
                other_params['vjust'] = vjust
            else:
                aes_params['vjust'] = str(vjust)
        if not hjust is None:
            if type(hjust) == int or type(hjust) == float:
                other_params['hjust'] = hjust
            else:
                aes_params['hjust'] = str(hjust)
        if not color is None:
            if color in self.old_names:
                aes_params['colour'] = color
            else:
                other_params['colour'] = color

        if not fontface is None:
            other_params['fontface'] = fontface
        self._other_adds.append(
            robjects.r('geom_text')(self._build_aesthetic(aes_params), **other_params)
        )

    def facet(self, column_one, column_two = None, fixed_x = True, fixed_y = True, ncol=None):
        facet_wrap = robjects.r['facet_wrap']
        if fixed_x and not fixed_y:
            scale = 'free_y'
        elif not fixed_x and fixed_y:
            scale = 'free_x'
        elif not fixed_x and not fixed_y:
            scale = 'free'
        else:
            scale = 'fixed'
        if column_two:
            params = self._translate_params({column_one: column_two})[0]
            facet_specification = params.replace('=', '~')
            #facet_specification = '%s ~ %s' % (column_one, column_two)
        else:
            params = self._translate_params({"":column_one})[0]
            facet_specification = params.replace('=', '~') 
            #facet_specification = '~ %s' % (column_one,)
        params = {
            'scale': scale}
        if ncol:
            params['ncol'] = ncol
        self._other_adds.append(facet_wrap(robjects.r(facet_specification), **params))

    def facet_grid(self, column_one, column_two = None, fixed_x = True, fixed_y = True, ncol=None):
        facet_wrap = robjects.r['facet_wrap']
        if fixed_x and not fixed_y:
            scale = 'free_y'
        elif not fixed_x and fixed_y:
            scale = 'free_x'
        elif not fixed_x and not fixed_y:
            scale = 'free'
        else:
            scale = 'fixed'
        if column_two:
            new_one = 'dat_%s'  % self.old_names.index(column_one)
            new_two = 'dat_%s'  % self.old_names.index(column_two)
            facet_specification = '%s ~ %s' % (new_one, new_two)
        else:
            params = self._translate_params({"":column_one})[0]
            facet_specification = '. ' + params.replace('=', '~')
            #facet_specification = '~ %s' % (column_one,)
        params = {
            'scale': scale}
        if ncol:
            params['ncol'] = ncol
        self._other_adds.append(robjects.r('facet_grid')(robjects.r(facet_specification), **params))



    def greyscale(self):
        self._other_adds.append( robjects.r('scale_colour_grey()'))
        self._other_adds.append( robjects.r('scale_fill_grey()'))

    def theme_bw(self, base_size = None):
        kwargs = {}
        if base_size:
            kwargs['base_size'] = float(base_size)
        self._other_adds.append(robjects.r('theme_bw')(**kwargs))

    def set_base_size(self, base_size = 10):
        self.theme_bw(base_size = base_size)
        
    def add_label(self, text, xpos, ypos, size=8):
        import pydataframe
        data = pydataframe.DataFrame({'x': [xpos], 'y': [ypos], 'text': [text]})
        self._other_adds.append(
            self.r['geom_text'](
               robjects.r('aes(x=x, y=y, label=text)'),
               data,
                size=size,
                color="black"

            )
        )

    def scale_x_log_10(self):
        self.scale_x_continuous(trans = 'log10')

    def scale_x_continuous(self, breaks = None, minor_breaks = None, trans = None, limits=None, labels=None, expand=None):
        other_params = {}
        if not breaks is None:
            other_params['breaks'] = numpy.array(breaks)
        if not minor_breaks is None:
            other_params['minor_breaks'] = numpy.array(minor_breaks)
        if trans:
            other_params['trans'] = str(trans)
        if not limits is None:
            other_params['limits'] = numpy.array(limits)
        if not limits is None:
            other_params['limits'] = numpy.array(limits)
        if not labels is None:
            other_params['labels'] = numpy.array(labels)
        if not expand is None:
            other_params['expand'] = numpy.array(expand)
        if not breaks is None and not labels is None:
                if len(breaks) != len(labels):
                    raise ValueError("len(breaks) != len(labels)")

        self._other_adds.append(
            robjects.r('scale_x_continuous')(**other_params)
        )
    def scale_x_discrete(self, breaks = None, minor_breaks = None, trans = None, limits=None, labels=None, expand=None):
        other_params = {}
        if not breaks is None:
            other_params['breaks'] = numpy.array(breaks)
        if not minor_breaks is None:
            other_params['minor_breaks'] = numpy.array(minor_breaks)
        if trans:
            other_params['trans'] = str(trans)
        if not limits is None:
            other_params['limits'] = numpy.array(limits)
        if not limits is None:
            other_params['limits'] = numpy.array(limits)
        if not labels is None:
            other_params['labels'] = numpy.array(labels)
        if not expand is None:
            other_params['expand'] = numpy.array(expand)
        if not breaks is None and not labels is None:
                if len(breaks) != len(labels):
                    raise ValueError("len(breaks) != len(labels)")

        self._other_adds.append(
            robjects.r('scale_x_discrete')(**other_params)
        )

    def scale_y_continuous(self, breaks = None, minor_breaks = None, trans = None, limits=None, labels=None, expand=None, name = None):
        other_params = {}
        if not breaks is None:
            other_params['breaks'] = numpy.array(breaks)
        if not minor_breaks is None:
            other_params['minor_breaks'] = numpy.array(minor_breaks)
        if not trans is None:
            other_params['trans'] = str(trans)
        if not limits is None:
            other_params['limits'] = numpy.array(limits)
        if not labels is None:
            other_params['labels'] = numpy.array(labels)
        if not expand is None:
            other_params['expand'] = numpy.array(expand)
        if not name is None:
            other_params['name'] = name
        if not breaks is None and not labels is None:
                if len(breaks) != len(labels):
                    raise ValueError("len(breaks) != len(labels)")

        self._other_adds.append(
            robjects.r('scale_y_continuous')(**other_params)
        )

    def scale_y_continuous(self, breaks = None, minor_breaks = None, trans = None, limits=None, labels=None, expand=None, name = None):
        other_params = {}
        if not breaks is None:
            other_params['breaks'] = numpy.array(breaks)
        if not minor_breaks is None:
            other_params['minor_breaks'] = numpy.array(minor_breaks)
        if not trans is None:
            other_params['trans'] = str(trans)
        if not limits is None:
            other_params['limits'] = numpy.array(limits)
        if not labels is None:
            other_params['labels'] = numpy.array(labels)
        if not expand is None:
            other_params['expand'] = numpy.array(expand)
        if not name is None:
            other_params['name'] = name
        if not breaks is None and not labels is None:
                if len(breaks) != len(labels):
                    raise ValueError("len(breaks) != len(labels)")

        self._other_adds.append(
            robjects.r('scale_y_continuous')(**other_params)
        )

    def scale_x_reverse(self):
        self._other_adds.append(robjects.r('scale_x_reverse()'))

    def scale_y_reverse(self):
        self._other_adds.append(robjects.r('scale_y_reverse()'))

    def turn_x_axis_labels(self,  angle=75, hjust=1, size=8, vjust=0):
        kargs = {
            'axis.text.x': robjects.r('theme_text')(angle = angle, hjust=hjust, size=size, vjust=0)
        }
        self._other_adds.append( robjects.r('opts')(**kargs))

    def hide_background(self):
        self._other_adds.append(robjects.r('opts')(**{'panel.background': robjects.r('theme_blank()')}))

    def hide_y_axis_labels(self):
        self._other_adds.append(robjects.r('opts')(**{"axis.text.y": robjects.r('theme_blank()')}))

    def hide_x_axis_labels(self):
        self._other_adds.append(robjects.r('opts')(**{"axis.text.x": robjects.r('theme_blank()')}))

    def hide_axis_ticks(self):
        self._other_adds.append(robjects.r('opts')(**{"axis.ticks": robjects.r('theme_blank()')}))

    def hide_y_axis_title(self):
        self._other_adds.append(robjects.r('opts')(**{"axis.title.y": robjects.r('theme_blank()')}))

    def hide_x_axis_title(self):
        self._other_adds.append(robjects.r('opts')(**{"axis.title.x": robjects.r('theme_blank()')}))

    def scale_fill_manual(self, list_of_colors):
        self._other_adds.append(robjects.r('scale_fill_manual')(values = numpy.array(list_of_colors)))

    def scale_fill_brewer(self, name = None, palette = 'Set1'):
        other_params = {}
        if not name is None:
            other_params['name'] = name
        if not palette is None:
            other_params['palette'] = palette
        self._other_adds.append(robjects.r('scale_fill_brewer')(**other_params))

    def scale_fill_hue(self, h = None, l = None, c = None, limits = None, breaks = None, labels = None, h_start = None, direction = None):
        other_params = {}
        if not h is None:
            other_params['h'] = h
        if not l is None:
            other_params['l'] = l
        if not c is None:
            other_params['c'] = c
        if not limits is None:
            other_params['limits'] = numpy.array(limits)
        if not breaks is None:
            other_params['breaks'] = numpy.array(breaks)
        if not labels is None:
            other_params['labels'] = numpy.array(labels)
        if not h_start is None:
            other_params['h.start'] = h_start
        if not direction is None:
            other_params['direction'] = direction
        self._other_adds.append(robjects.r('scale_fill_hue')(**other_params))



    def coord_flip(self):
        self._other_adds.append(robjects.r('coord_flip()'))

    def coord_polar(self, theta="x", start=0, direction=1, expand=False):
        self._other_adds.append(robjects.r('coord_polar')(
            theta = theta,
            start = start,
            direction = direction,
            expand = expand))


    def legend_position(self, value):
        if type(value) is tuple:
            self._other_adds.append(robjects.r('opts(legend.position = c(%i,%i))' % value))
        else:
            self._other_adds.append(robjects.r('opts(legend.position = "%s")' % value))

    def hide_legend(self):
        self.legend_position('none')

    def hide_panel_border(self):
        self._other_adds.append(robjects.r('opts(panel.border=theme_rect(fill=NA, colour=NA))'))

    def set_axis_color(self, color=None):
        if color is None:
            self._other_adds.append(robjects.r('opts(axis.line = theme_segment())'))
        else:
            self._other_adds.append(robjects.r('opts(axis.line = theme_segment(colour = "%s"))' % color))

    def hide_grid(self):
        self._other_adds.append(robjects.r('opts(panel.grid.major = theme_line(colour = NA))'))
        self._other_adds.append(robjects.r('opts(panel.grid.minor = theme_line(colour = NA))'))

    def hide_grid_minor(self):
        #self._other_adds.append(robjects.r('opts(panel.grid.major = theme_line(colour = NA))'))
        self._other_adds.append(robjects.r('opts(panel.grid.minor = theme_line(colour = NA))'))

    def smaller_margins(self):
        self._other_adds.append(robjects.r('opts(panel.margin = unit(0.0, "lines"))'))
        self._other_adds.append(robjects.r('opts(axis.ticks.margin = unit(0.0, "cm"))'))
        self.plot_margin(0,0,0,0)

    def plot_margin(self, top, left, bottom, right):
        self._other_adds.append(robjects.r('opts(plot.margin = unit(c(%i,%i,%i,%i), "lines"))' % (top, left, bottom, right)))


    def scale_shape_manual(self, values):
        self._other_adds.append(robjects.r('scale_shape_manual')(values=values))

    def scale_colour_manual(self, values):
        self._other_adds.append(robjects.r('scale_colour_manual')(values=numpy.array(values)))

    def scale_color_brewer(self, name = None, palette = 'Set1'):
        other_params = {}
        if not name is None:
            other_params['name'] = name
        if not palette is None:
            other_params['palette'] = palette
        self._other_adds.append(robjects.r('scale_colour_brewer')(**other_params))


    def scale_colour_grey(self):
        self._other_adds.append(robjects.r('scale_colour_grey')())

def plot_top_k_overlap(lists, output_filename, until_which_k = sys.maxint):
    if exptools.output_file_exists(output_filename):
        return
    for s in lists:
        until_which_k = min(len(s), until_which_k)
    max_k = until_which_k
    first = lists[0]
    lists = lists[1:]
    plot_data = {"k": [], 'overlap': []}
    tr = exptools.TimeRemainingGuestimator(max_k)
    for k in xrange(1, max_k + 1):
        plot_data['k'].append(k)
        my_set = set(first[:k])
        for l in lists:
            my_set = my_set.intersection(set(l[:k]))
        plot_data['overlap'].append(len(my_set) / float(k))
        tr.step()
    tr.finished()
    plot = Plot(exptools.DF.DataFrame(plot_data), 'k', 'overlap')
    plot.add_line('k','overlap')
    plot.render(output_filename)

def plot_venn(sets, output_filename, width=8, height=8, proportional = False):
    df = pyvenn.VennDiagram(sets)
    if proportional:
        df.plot_proportional(output_filename, width)
    else:
        df.plot_normal(output_filename, width)

def powerset(seq):
    """
    Returns all the subsets of this set. This is a generator.
    """
    if len(seq) <= 1:
        yield seq
        yield []
    else:
        for item in powerset(seq[1:]):
            yield [seq[0]]+item
            yield item

def intersection(list_of_sects):
    if not list_of_sects:
        return set() 
    final_set = list_of_sects[0]
    for k in list_of_sects[1:]:
        final_set = final_set.intersection(k)
    return final_set

def union(list_of_sects):
    if not list_of_sects:
        return set() 
    final_set = list_of_sects[0]
    for k in list_of_sects[1:]:
        final_set = final_set.union(k)
    return final_set 

def _no_annotation(set_name, set_entries):
    return { set_name: set_entries}

def venn_to_dataframes(sets, annotator = None, ordered = None):
    if annotator is None:
        annotator = _no_annotation
    dfs = {}
    if ordered is None:
        ordered = sets.keys()
        ordered.sort()
    sets = dict((k,set(v)) for (k, v) in sets.items())
    one_letter_names = []
    current_letter = 'A'
    for name in ordered:
        one_letter_names.append(current_letter)
        current_letter = chr(ord(current_letter) + 1)

    for subset in powerset(sets.keys()):
        if not subset:
            continue
        not_in_set = [x for x in sets.keys() if not x in subset]
        name_of_subset = [] 
        long_name = []
        for one_letter, name in zip(one_letter_names, ordered):
            if name in subset:
                name_of_subset.append(one_letter)
                long_name.append(name)
            else:
                name_of_subset.append("~%s" % one_letter)
                long_name.append("(NOT %s)" % name)
        name_of_subset = "".join(name_of_subset)
        long_name = " AND ".join(long_name)
        #print 'name_of_subset', name_of_subset
        actual_set = intersection([sets[x] for x in subset]).difference(union([sets[x] for x in not_in_set]))
        data = annotator(long_name, actual_set)
        df = exptools.DF.DataFrame(data, [long_name])
        dfs[name_of_subset] = df
    overview = {"Short name": [], 'Set name': []} 
    for one_letter, name in zip(one_letter_names, ordered):
        overview["Short name"].append(one_letter)
        overview["Set name"].append(name)
    dfs['Overview'] = exptools.DF.DataFrame(overview)
    return dfs

def dataframes_to_venn(dfs):
    sets = OrderedDict()
    lookup = {}
    for row in dfs['Overview'].iter_rows():
        lookup[row['Short name']] = row['Set name']
    for set_name in dfs:
        if set_name == 'Overview':
            continue
        goes_where = re.sub("~[A-Z]", '', set_name)
        to_add = set(dfs[set_name].get_column_view(0)) 
        for letter in goes_where:
            if not lookup[letter] in sets:
                sets[lookup[letter]] = set()
            sets[lookup[letter]].update(to_add)
    return sets

def dump_venn(sets, output_filename, annotator = None):
    dfs = venn_to_dataframes(sets, annotator)
    exptools.DF.DF2Excel().write(dfs, output_filename)


def PlotPiechartHistogram(df, column_name, include_counts = True, include_percentage = False):
    df = df.copy()
    column = df.get_column_view(column_name)
    if isinstance(column, exptools.DF.factors.Factor):
        ordered = column.levels
    else:
        ordered = list(sorted(df.get_column_unique(column_name)))
    positions = []
    counts = []
    current = 0
    for value in ordered:
        cc = numpy.sum([column == value])
        counts.append(cc)
        positions.append(current + cc / 2.0)
        current += cc
    total = current
    labels = []
    for cc in counts:
        if include_counts and include_percentage:
            l = "%i\n(%.2f%%)" % (cc, float(cc) / total * 100)
        elif include_counts:
            l = "%i" % cc
        elif include_percentage:
            l = "%.2f%%" % (float(cc) / total * 100,)
        else:
            l = ""
        labels.append(l)


    count_column = 'count'
    while count_column in df.columns_ordered:
        count_column += 'c'
    plot_df = exptools.DF.DataFrame({
        'Dummy': [1] * len(counts), 
        'Counts': counts,
        'Values': [str(x) for x in ordered],
        'Labels': labels,
        'y': positions
    })
    plot = Plot(plot_df, 'Dummy')
    plot.add_bar_plot("Dummy", 'Counts', fill="Values", position="stack")
    if include_percentage or include_counts:
        plot.add_text('Dummy','y', 'Labels')
    plot.coord_polar(theta='y')
    plot.hide_x_axis_labels()
    plot.hide_x_axis_title()
    plot.hide_axis_ticks()
    plot.hide_y_axis_labels()
    plot.hide_y_axis_title()
    return plot



 

def doGGBarPlot(dataframe,title, xaxis, yaxis, color, facet, output_filename):
    load_r()
    robjects.r('library(ggplot2)')
    ggplot = robjects.r['ggplot']
    aes = robjects.r['aes']
    add = robjects.r('ggplot2:::"+.ggplot"')
    layer = robjects.r['layer']
    facet_wrap = robjects.r['facet_wrap']
    ggsave = robjects.r['ggsave']
    plot = ggplot(dataframe, robjects.r('aes(%s, %s,fill=%s)' % (xaxis, yaxis, color )))
    plot = add(plot, robjects.r('theme_bw()'))
    plot = add(plot, layer(geom="bar",stat='identity', position='dodge'))
    plot = add(plot, facet_wrap(robjects.r('~ %s'% facet), scale='free_x'))
    plot = add(plot, robjects.r('scale_x_discrete()'))
    plot = add(plot, robjects.r('scale_fill_brewer("Set1")'))
    #plot = add(plot, robjects.r('scale_fill_grey()'))
    #robjects.r('grob = ggplotGrob(%s)' % plot)
    plot = add(plot, robjects.r('opts(axis.ticks.x = theme_blank())'))
    plot = add(plot, robjects.r('opts(axis.text.x = theme_blank())'))
    #robjects.r('grid.gedit(gPath("xaxis", "labels"), gp=gpar(fontsize=6))')
    plot = add(plot, robjects.r('opts(title = "%s")' %  title))
    ggsave(filename=output_filename,plot=plot, width=10, height=10)


def doHistogramPlot(dataframe,title, xaxis, color= None,group=None,  facet = None,position='dodge',  output_filename = False):
    load_r()
    if not output_filename:
        raise ValueError("You have to specify an output_filename")
    robjects.r('library(ggplot2)')
    ggplot = robjects.r['ggplot']
    aes = robjects.r['aes']
    add = robjects.r('ggplot2:::"+.ggplot"')
    layer = robjects.r['layer']
    facet_wrap = robjects.r['facet_wrap']
    ggsave = robjects.r['ggsave']

    aes_params = []
    aes_params.append('%s' % xaxis)


    if color:
        aes_params.append('fill=%s'  % color)
    if group:
        aes_params.append('group=%s' % group)
    aes_params = ", ".join(aes_params)
    plot = ggplot(dataframe, robjects.r('aes(%s)' % (aes_params, )))
    #plot = add(plot, robjects.r('theme_bw()'))
    #plot = add(plot, robjects.r('scale_x_discrete()'))
    plot = add(plot, layer(geom="bar", stat='bin', position=position))
    if (facet):
        plot = add(plot, facet_wrap(robjects.r('~ %s'% facet), scale='free_x'))
    #plot = add(plot, robjects.r('scale_fill_brewer("Set1")'))
    #plot = add(plot, robjects.r('scale_fill_grey()'))
    #robjects.r('grob = ggplotGrob(%s)' % plot)
    #plot = add(plot, robjects.r('opts(axis.ticks.x = theme_blank())'))
    #plot = add(plot, robjects.r('opts(axis.text.x = theme_blank())'))
    #robjects.r('grid.gedit(gPath("xaxis", "labels"), gp=gpar(fontsize=6))')
    plot = add(plot, robjects.r('opts(title = "%s")' %  title))
    ggsave(filename=output_filename,plot=plot, width=8, height=6)

def doScatterPlot(dataframe, title, xaxis, yaxis, color=None, output_filename = False):
    load_r()
    if not output_filename:
        raise ValueError("You have to specify an output_filename")
    robjects.r('library(ggplot2)')
    ggplot = robjects.r['ggplot']
    aes = robjects.r['aes']
    add = robjects.r('ggplot2:::"+.ggplot"')
    layer = robjects.r['layer']
    facet_wrap = robjects.r['facet_wrap']
    ggsave = robjects.r['ggsave']

    aes_params = []
    aes_params.append('x=%s' % xaxis)
    aes_params.append('y=%s' % yaxis)
    if color:
        aes_params.append('color=%s'  % color)
    aes_params = ", ".join(aes_params)

    plot = ggplot(dataframe, robjects.r('aes(%s)' % (aes_params, )))
    plot = add(plot, layer(geom="point"))
    if color:
        plot = add(plot, robjects.r('scale_colour_gradient()'))
    #plot = add(plot, robjects.r('scale_fill_brewer("Set1")'))
    #plot = add(plot, robjects.r('opts(title = "%s")' %  title))
    ggsave(filename=output_filename,plot=plot, width=8, height=6)

def plotArray(numpy_array, title, xaxis_name = 'x', yaxis_name = 'y', xaxis_offset = 0, color=None,  output_filename = False):
    load_r()
    if not output_filename:
        raise ValueError("You have to specify an output_filename")
    xs = []
    ys = []
    for (x, y) in enumerate(numpy_array):
        xs.append(x + xaxis_offset)
        ys.append(y)
    df = pydataframe.DataFrame({xaxis_name: xs, yaxis_name: ys})
    robjects.r('library(ggplot2)')
    ggplot = robjects.r['ggplot']
    aes = robjects.r['aes']
    add = robjects.r('ggplot2:::"+.ggplot"')
    layer = robjects.r['layer']
    facet_wrap = robjects.r['facet_wrap']
    ggsave = robjects.r['ggsave']

    aes_params = []
    aes_params.append('x=%s' % xaxis_name)
    aes_params.append('y=%s' % yaxis_name)
    if color:
        aes_params.append('color=%s'  % color)
    aes_params = ", ".join(aes_params)
    plot = ggplot(dataframe, robjects.r('aes(%s)' % (aes_params, )))
    plot = add(plot, layer(geom="point"))
    if color:
        plot = add(plot, robjects.r('scale_colour_gradient()'))
    ggsave(filename=output_filename)

def doJitterPlot(dataframe, title, xaxis, yaxis, group=None, color=None, size=None,shape=None, output_filename = False):
    load_r()
    if not output_filename:
        raise ValueError("You have to specify an output_filename")
    robjects.r('library(ggplot2)')
    ggplot = robjects.r['ggplot']
    aes = robjects.r['aes']
    add = robjects.r('ggplot2:::"+.ggplot"')
    layer = robjects.r['layer']
    facet_wrap = robjects.r['facet_wrap']
    position_jitter = robjects.r['position_jitter']
    ggsave = robjects.r['ggsave']

    aes_params = []
    aes_params.append('x=%s' % xaxis)
    aes_params.append('y=%s' % yaxis)
    if color:
        aes_params.append('color=%s'  % color)
    if group:
        aes_params.append('group=%s' % group)
    if size:
        aes_params.append('size=%s' % size)
    if shape:
        aes_params.append('shape=%s' % shape)
        
    aes_params = ", ".join(aes_params)

    plot = ggplot(dataframe, robjects.r('aes(%s)' % (aes_params, )))
    plot = add(plot, layer(geom="jitter", position=position_jitter(width=0.5)))
 #   if color:
  #      plot = add(plot, robjects.r('scale_colour_gradient()'))
    #plot = add(plot, robjects.r('scale_fill_brewer("Set1")'))
    #plot = add(plot, robjects.r('opts(title = "%s")' %  title))
    ggsave(filename=output_filename,plot=plot, width=8, height=6)
<|MERGE_RESOLUTION|>--- conflicted
+++ resolved
@@ -209,15 +209,10 @@
             robjects.r('geom_boxplot')(self._build_aesthetic(aes_params))
         )
 
-<<<<<<< HEAD
     def add_heatmap(self, x_column, y_column, fill, low="red", mid=None, high="blue", midpoint=0):
-        aes_params = {}
+        aes_params = {'x': x_column, 'y': y_column}
         aes_params['x'] = x_column
         aes_params['y'] = y_column
-=======
-    def add_heatmap(self, x_column, y_column, fill, low="red", mid="white", high="blue", midpoint=0):
-        aes_params = {'x': x_column, 'y': y_column}
->>>>>>> fc91e442
         aes_params['fill'] = fill
         self._other_adds.append(
             robjects.r('geom_tile')(self._build_aesthetic(aes_params), stat="identity")
