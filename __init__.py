## Copyright (c) 2009-2011, Florian Finkernagel. All rights reserved.

## Redistribution and use in source and binary forms, with or without
## modification, are permitted provided that the following conditions are
## met:

##     * Redistributions of source code must retain the above copyright
##       notice, this list of conditions and the following disclaimer.

##     * Redistributions in binary form must reproduce the above
##       copyright notice, this list of conditions and the following
##       disclaimer in the documentation and/or other materials provided
##       with the distribution.

##     * Neither the name of the Andrew Straw nor the names of its
##       contributors may be used to endorse or promote products derived
##       from this software without specific prior written permission.

## THIS SOFTWARE IS PROVIDED BY THE COPYRIGHT HOLDERS AND CONTRIBUTORS
## "AS IS" AND ANY EXPRESS OR IMPLIED WARRANTIES, INCLUDING, BUT NOT
## LIMITED TO, THE IMPLIED WARRANTIES OF MERCHANTABILITY AND FITNESS FOR
## A PARTICULAR PURPOSE ARE DISCLAIMED. IN NO EVENT SHALL THE COPYRIGHT
## OWNER OR CONTRIBUTORS BE LIABLE FOR ANY DIRECT, INDIRECT, INCIDENTAL,
## SPECIAL, EXEMPLARY, OR CONSEQUENTIAL DAMAGES (INCLUDING, BUT NOT
## LIMITED TO, PROCUREMENT OF SUBSTITUTE GOODS OR SERVICES; LOSS OF USE,
## DATA, OR PROFITS; OR BUSINESS INTERRUPTION) HOWEVER CAUSED AND ON ANY
## THEORY OF LIABILITY, WHETHER IN CONTRACT, STRICT LIABILITY, OR TORT
## (INCLUDING NEGLIGENCE OR OTHERWISE) ARISING IN ANY WAY OUT OF THE USE
## OF THIS SOFTWARE, EVEN IF ADVISED OF THE POSSIBILITY OF SUCH DAMAGE.

"""A wrapper around ggplot2 ( http://had.co.nz/ggplot2/ )
"""

try:
    import exptools
    exptools.load_software('ggplot2')
    import ggplot2
    ggplot2.load_r()
except ImportError:
    pass
import itertools
from ordereddict import OrderedDict
import pydataframe
import numpy

_r_loaded = False


def load_r():
    """Lazy R loader"""
    global _r_loaded
    if not _r_loaded:
        global NA
        global robjects
        import rpy2.robjects as robjects
        NA = robjects.r("NA")
        robjects.r('library(grid)')
        robjects.r('library(ggplot2)')
        robjects.r('library(scales)')
        #apperantly, as_df is missing in some downloaded versions of plyr
        robjects.r("""as_df = function (output)
{
    if (length(output) == 0)
        return(data.frame())
    df <- data.frame(matrix(ncol = 0, nrow = length(output[[1]])))
    for (var in names(output)) {
        df[var] <- output[var]
    }
    df
}
""")
        if robjects.r("exists('Trans')")[0]:  # pre ggplot 0.9 style
            robjects.r("""
TransInvNegLog10 <- Trans$new("InvNegLog10", f = function(x) 10^(-x),
inverse = function(x) -log10(x), labels = function(x) x)
TransInvNegLog10b <- Trans$new("InvNegLog10b",
            f = function(x) -log10(x),
            inverse = function(x) 10^-x,
            labels = function(x) bquote(10^.(-x)))

""")
        else:  # post ggplot 0.9 style
            robjects.r(""" 
TransInvNegLog10 <- scales::trans_new(name="InvNegLog10", 
                transform = function(x) 10^(-x), 
                inverse = function(x) -log10(x), 
                format = function(x) x)
TransInvNegLog10b <- scales::trans_new(name="InvNegLog10b",
            transform = function(x) -log10(x),
            inverse = function(x) 10^-x,
            format = function(x) bquote(10^.(-x)))

""")


def r_expression(expr):
    return robjects.r('expression(%s)' % expr)



class Plot:

    def __init__(self, dataframe, *ignored):
        load_r()
        self.r = {}
        self.r['ggplot'] = robjects.r['ggplot']
        self.r['aes'] = robjects.r['aes']
        try:
            self.r['add'] = robjects.r('ggplot2:::"+.ggplot"')
        except Exception, e:
            print str(e)
            if 'not found' in str(e):
                self.r['add'] = robjects.r('ggplot2::"%+%"')
            else:
                raise


        self.r['layer'] = robjects.r['layer']
        self.r['facet_wrap'] = robjects.r['facet_wrap']
        self.r['geom_text'] = robjects.r['geom_text']
        self.r['ggsave'] = robjects.r['ggsave']
        self.old_names = []
        self.lab_rename = {}
        self.dataframe = self._prep_dataframe(dataframe)
        self._other_adds = []
        self.to_rename = {}
        self._add_geom_methods()

    def render(self, output_filename, width=8, height=6, dpi=300):
        try:
            plot = self.r['ggplot'](self.dataframe)
            for obj in self._other_adds:
                plot = self.r['add'](plot, obj)
            for name, value in self.lab_rename.items():
                plot = self.r['add'](
                        plot, robjects.r('labs(%s = "%s")' % (name, value)))
            self.r['ggsave'](filename=output_filename, plot=plot, width=width, height=height, dpi=dpi)
        except ValueError:
            print 'old names', self.old_names
            raise

    def _prep_dataframe(self, dataframe):
        df = dataframe.copy()
        new_names = []
        for name in df.columns_ordered:
            if not name in self.old_names:
                new_names.append(name)
        self.old_names.extend(new_names)
        for name in df.columns_ordered[:]:
            df.rename_column(name, 'dat_%s' % self.old_names.index(name))
        return df

    def _translate_params(self, params):
        """Translate between the original dataframe names and the numbered ones we assign
        to avoid r-parsing issues"""

        aes_params = []
        for aes_name, aes_column in params.items():
            if aes_column in self.old_names:
                new_name = 'dat_%s' % self.old_names.index(aes_column)
                aes_params.append('%s=%s' % (aes_name, new_name))
                if aes_column in self.to_rename:
                    self._fix_axis_label(aes_name, new_name, self.to_rename[aes_column])
                else:
                    self._fix_axis_label(aes_name, new_name, aes_column)
            else:  # a fixeud value
                aes_params.append("%s=%s" % (aes_name, aes_column))
        return aes_params

    def _fix_axis_label(self, aes_name, new_name, real_name):
        """Reapply the correct (or new) labels to the axis, overwriting our dat_%i numbered dataframe
        columns"""
        which_legend = False
        import pypipegraph
        logger = pypipegraph.util.start_logging('pyggplot2')
        logger.info('fixing %s to %s' % (aes_name, real_name))
        if aes_name == 'x':
            which_legend = 'x'
        elif aes_name == 'y':
            which_legend = 'y'
        elif aes_name == 'color' or aes_name == 'colour':
            which_legend = 'colour'
        elif aes_name == 'fill':
            which_legend = 'fill'
        elif aes_name == 'shape':
            which_legend = 'shape'
        elif aes_name == 'size':
            which_legend = 'size'
        if which_legend:
            self.lab_rename[which_legend] = real_name

    def _build_aesthetic(self, params):
        """Tarnsform a pythhon list of aesthetics to the R aes() object"""
        aes_params = self._translate_params(params)
        aes_params = ", ".join(aes_params)
        return robjects.r('aes(%s)' % aes_params)

    def parse_param(self, name, value, required=True):
        """
        Transform parameters into either aes_params or other_params,
        depending on whether they are in our df.
        if value is None, this parameter is ignored

        """
        if not value is None:
            if isinstance(value, tuple):
                new_name = value[1]
                value = value[0]
                self.to_rename[value] = new_name
            if value in self.old_names:
                self.aes_collection[name] = value
            else:
                self.other_collection[name] = value

    def reset_params(self, data):
        self.aes_collection = {}
        self.other_collection = {}
        if not data is None:
            self.other_collection['data'] = self._prep_dataframe(data)

    def _add(self, name, geom_name, required_mappings, optional_mappings, defaults, args, kwargs):
        """The generic method to add a geom to the ggplot.
        You need to call add_xyz (see _add_geom_methods for a list, with each variable mapping
        being one argument) with the respectivly required parameters (see ggplot documentation).
        You may optionally pass in an argument called data, which will replace the plot-global dataframe
        for this particular geom
        """
        mappings = {}
        all_defined_mappings = required_mappings + optional_mappings
        for a, b in zip(all_defined_mappings, args):  # so that you could in thery also pass the optional_mappings by position...required_mappings
            mappings[a] = b
        mappings.update(kwargs)

        if 'data' in mappings:
            data = mappings['data']
            del mappings['data']
        else:
            data = None
        for mapping in mappings:
            if not mapping in required_mappings and not mapping in optional_mappings:
                raise ValueError("add_%s / %s does not take parameter %s" % (name, geom_name, mapping))
        for mapping in required_mappings:
            if not mapping in mappings:
                raise ValueError("Missing required mapping in add_%s / %s: %s" % (name, geom_name, mapping))
        for mapping in optional_mappings:
            if not mapping in mappings:
                if mapping in defaults:
                    if hasattr(defaults[mapping], '__call__', ):
                        mappings[mapping] = defaults[mapping](mappings)
                    else:
                        mappings[mapping] = defaults[mapping]
                else:
                    mappings[mapping] = None

        self.reset_params(data)
        for param in mappings:
            self.parse_param(param, mappings[param])

        if geom_name.startswith('annotation'):
            self._other_adds.append(robjects.r(geom_name)( **self.other_collection))
        else:
            self._other_adds.append(robjects.r(geom_name)(self._build_aesthetic(self.aes_collection), **self.other_collection))
        return self

    def _add_geom_methods(self):
        """add add_xyz methods for all geoms in ggplot.
        All geoms have required & optional attributes and take an optional data parameter with another
        dataframe
        """
        #python method name (add_ + name), geom (R) name, required attributes, optional attributes
        methods = (
                #geoms

                ('ab_line', 'geom_abline', ['intercept', 'slope'], ['alpha', 'size', 'color'], {}),
                ('area', 'geom_area', ['x', 'y'], ['color', 'fill', 'linetype', 'alpha', 'size', 'position'], {}),
                ('bar', 'geom_bar', ['x', 'y'], ['color', 'group', 'fill', 'position', 'stat', 'order', 'alpha'], {'position': 'dodge', 'stat': 'identity'}),
                ('box_plot2', 'geom_boxplot', ['x','lower', 'middle','upper','ymin', 'ymax'], ['color','group','fill', 'alpha', 'stat'], {'stat': 'identity'}),
                ('box_plot', 'geom_boxplot', ['x', 'y'], ['color', 'group', 'fill', 'alpha'], {}),
                ('density_2d', 'geom_density2d', ['x', 'y'], ['color', 'alpha'], {}),
                ('density', 'geom_density', ['x'], ['y', 'color'], {'bw': lambda mappings: robjects.r('bw.SJ')(self.dataframe.get_column_view(self.old_names.index(mappings['x'])))}),
                ('error_bars', 'geom_errorbar', ['x', 'ymin', 'ymax'], ['color', 'group', 'width', 'alpha'], {'width': 0.25}),
                ('error_barsh', 'geom_errorbarh', ['y', 'xmin', 'xmax'], ['color', 'group', 'width', 'alpha'], {'width': 0.25}),
                ('horizontal_bar', 'geom_hline', ['yintercept'], ['alpha', 'color', 'size'], {'alpha': 0.5, 'color': 'black', 'size': 1}),
                ('jitter', 'geom_jitter', ['x', 'y'], ['color', 'group', 'shape', 'size', 'alpha', 'jitter_x', 'jitter_y'], {}),
                ('line', 'geom_line', ['x','y'], ['color', 'group', 'shape', 'alpha', 'size', 'stat', 'fun.y'], {}),
                ('raster', 'geom_raster', ['x', 'y'], ['fill', 'alpha'], {}),
                ('rect', 'geom_rect', ['xmin', 'xmax', 'ymin', 'ymax'], ['color', 'fill', 'alpha'], {}),
                ('ribbon', 'geom_ribbon', ['x', 'ymin', 'ymax'], ['color', 'fill', 'size', 'linetype', 'alpha', 'position'], {}),
                ('rug', 'geom_rug', [], ['sides'], {'sides': 'bl'}),
                ('scatter', 'geom_point', ['x','y'], ['color', 'group', 'shape', 'size', 'alpha', 'stat', 'fun.y'], {}),
                ('segment', 'geom_segment', ['x', 'xend', 'y', 'yend'], ['color', 'alpha', 'size'], {'size': 0.5}),
                ('text', 'geom_text', ['x', 'y', 'label'], ['angle', 'alpha', 'size', 'hjust', 'vjust', 'fontface', 'color', 'position', 'ymax'], {'position': 'identity'}),
                ('tile', 'geom_tile', ['x', 'y'], ['color', 'fill', 'size', 'linetype', 'alpha'], {}),
                ('vertical_bar', 'geom_vline', ['xintercept'], ['alpha', 'color', 'size'], {'alpha': 0.5, 'color': 'black', 'size': 1}),


                # stats
                ('stat_sum_color', 'stat_sum', ['x', 'y'], ['size'], {'color': '..n..', 'size': 0.5}),
                ('stat_smooth', 'stat_smooth', [], ['method', 'se', 'x', 'y'], {"method": 'lm', 'se': True}),

                ('stacked_bar_plot', 'geom_bar', ['x', 'y', 'fill'], [], {'position': 'stack'}),  # do we still need this?
                # """A scatter plat that's colored by no of overlapping points"""
                #annotations
                ('annotation_logticks', 'annotation_logticks', [], ['base','sides','scaled', 'short','mid', 'long',],  { 'base' : 10, 'sides' : "bl", 'scaled' : True, 'short' : robjects.r('unit')(0.1, "cm"), 'mid' : robjects.r('unit')(0.2, "cm"), 'long' : robjects.r('unit')(0.3, "cm"), }),
                )

        for (name, geom, required, optional, defaults) in methods:
            def define(name, geom, required, optional, defaults):  # we need to capture the variables...
                def do_add(*args, **kwargs):
                    return self._add(name, geom, required, optional, defaults, args, kwargs)
                return do_add
            setattr(self, 'add_' + name, define(name, geom, required, optional, defaults))



    def add_histogram(self, x_column, y_column="..count..", color=None, group=None, fill=None, position="dodge", add_text=False, bin_width=None, alpha=None, size=None):
        aes_params = {'x': x_column}
        other_params = {}
        stat_params = {}
        if fill:
            aes_params['fill'] = fill
        if color:
            if color in self.old_names:
                aes_params['colour'] = color
            else:
                other_params['colour'] = color
        if group:
            aes_params['group'] = group
            #x = x_column, y = y_column)
        if bin_width:
            other_params['binwidth'] = bin_width
        if not alpha is None:
            if alpha in self.old_names:
                aes_params['alpha'] = alpha
            else:
                other_params['alpha'] = alpha
        if size:
            other_params['size'] = size
        if stat_params:
            #other_params.update(stat_params)
            other_params['position'] = position
            #print 'a', other_params
            self._other_adds.append(
                robjects.r('geom_bar')(self._build_aesthetic(aes_params),
                                   **other_params)
            )
        else:
            other_params['position'] = position
            #print 'b', other_params
            self._other_adds.append(
                robjects.r('geom_histogram')(self._build_aesthetic(aes_params), **other_params)
            )
        if add_text:
            self._other_adds.append(
                robjects.r('geom_text')(
                    self._build_aesthetic({'x': x_column, 'y': '..count..', 'label': '..count..'}), stat='bin'))
        return self

    def add_cummulative(self, x_column, ascending=True):
        """Add a line showing cumulative % of data <= x"""
        total = 0
        current = 0
        try:
            column_name = 'dat_%s' % self.old_names.index(x_column)
        except ValueError:
            raise ValueError("Could not find column %s, available: %s" % (x_column, self.old_names))
        column_data = self.dataframe.get_column(column_name)  # explicit copy!
        column_data .sort()
        x_values = []
        y_values = []
        for value, group in itertools.groupby(column_data):
            x_values.append(value)
            y_values.append(len(list(group)))
        data = pydataframe.DataFrame({x_column: x_values, '% <=': y_values})
        return self.add_line(x_column, '% <=', data=data)

    def add_heatmap(self, x_column, y_column, fill, low="red", mid=None, high="blue", midpoint=0):
        aes_params = {'x': x_column, 'y': y_column}
        aes_params['x'] = x_column
        aes_params['y'] = y_column
        aes_params['fill'] = fill
        self._other_adds.append(
            robjects.r('geom_tile')(self._build_aesthetic(aes_params), stat="identity")
        )
        if mid is None:
            self._other_adds.append(
                    robjects.r('scale_fill_gradient')(low=low, high=high)
                    )
        else:
            self._other_adds.append(
                robjects.r('scale_fill_gradient2(low="%s", mid="%s", high="%s", midpoint=%.f)' % (
                low, mid, high, midpoint))
            )
        return self

    def set_title(self, title):
        self._other_adds.append(robjects.r('opts')(title = title))

    def facet(self, column_one, column_two=None, fixed_x=True, fixed_y=True, ncol=None):
        facet_wrap = robjects.r['facet_wrap']
        if fixed_x and not fixed_y:
            scale = 'free_y'
        elif not fixed_x and fixed_y:
            scale = 'free_x'
        elif not fixed_x and not fixed_y:
            scale = 'free'
        else:
            scale = 'fixed'
        if column_two:
            #params = self._translate_params({column_one: column_two})[0]
            #facet_specification = params.replace('=', '~')
            new_one = 'dat_%s'  % self.old_names.index(column_one)
            new_two = 'dat_%s'  % self.old_names.index(column_two)
            facet_specification = '%s ~ %s' % (new_one, new_two)
            #facet_specification = '%s ~ %s' % (column_one, column_two)
        else:
            params = self._translate_params({"": column_one})[0]
            facet_specification = params.replace('=', '~')
            #facet_specification = '~ %s' % (column_one, )
        params = {
            'scale': scale}
        if ncol:
            params['ncol'] = ncol
        self._other_adds.append(facet_wrap(robjects.r(facet_specification), **params))
        return self

    def facet_grid(self, column_one, column_two=None, fixed_x=True, fixed_y=True, ncol=None):
        facet_wrap = robjects.r['facet_wrap']
        if fixed_x and not fixed_y:
            scale = 'free_y'
        elif not fixed_x and fixed_y:
            scale = 'free_x'
        elif not fixed_x and not fixed_y:
            scale = 'free'
        else:
            scale = 'fixed'
        if column_two:
            new_one = 'dat_%s' % self.old_names.index(column_one)
            new_two = 'dat_%s' % self.old_names.index(column_two)
            facet_specification = '%s ~ %s' % (new_one, new_two)
        else:
            params = self._translate_params({"": column_one})[0]
            facet_specification = '. ' + params.replace('=', '~')
            #facet_specification = '~ %s' % (column_one, )
        params = {
            'scale': scale}
        if ncol:
            params['ncol'] = ncol
        self._other_adds.append(robjects.r('facet_grid')(robjects.r(facet_specification), **params))
        return self

    def greyscale(self):
        self._other_adds.append(robjects.r('scale_colour_grey()'))
        self._other_adds.append(robjects.r('scale_fill_grey()'))

    def theme_bw(self, base_size=None):
        kwargs = {}
        if base_size:
            kwargs['base_size'] = float(base_size)
        self._other_adds.append(robjects.r('theme_bw')(**kwargs))

    def theme_grey(self, base_size=None):
        kwargs = {}
        if base_size:
            kwargs['base_size'] = float(base_size)
        self._other_adds.append(robjects.r('theme_grey')(**kwargs))
    
    def theme_darktalk(self, base_size=None):
        kwargs = {}
        if base_size:
            kwargs['base_size'] = float(base_size)
        robjects.r("""
    theme_darktalk = function (base_size = 28)
{
    structure(
        list(
        axis.line = theme_blank(),
        axis.text.x = theme_text(size = base_size *
            0.8, lineheight = 0.9, colour = "white", vjust = 1),
        axis.text.y = theme_text(size = base_size * 0.8, lineheight = 0.9,
            colour = "white", hjust = 1),
        axis.ticks = theme_segment(colour = "grey40"),
        axis.title.x = theme_text(size = base_size, vjust = 0.5, colour="white"),
        axis.title.y = theme_text(size = base_size, colour="white", angle=90),
        axis.ticks.length = unit(0.15, "cm"),
        axis.ticks.margin = unit(0.1, "cm"),

        legend.background = theme_rect(colour = "black"),
        legend.key = theme_rect(fill = "grey5", colour = "black"),
        legend.key.size = unit(2.2, "lines"),
            legend.text = theme_text(size = base_size * 1, colour="white"),"
            legend.title = theme_text(size = base_size * 1, face = "bold", hjust = 0),
            legend.position = "right",

        panel.background = theme_rect(fill = "black", colour = NA),
        panel.border = theme_blank(),
        panel.grid.major = theme_line(colour = "grey40"),
        panel.grid.minor = theme_line(colour = "grey25", size = 0.25),
        panel.margin = unit(0.25, "lines"),

        strip.background = theme_rect(fill = "grey20", colour = NA),
        strip.label = function(variable, value) value,
        strip.text.x = theme_text(size = base_size * 0.8),
        strip.text.y = theme_text(size = base_size * 0.8, angle = -90),

        plot.background = theme_rect(colour = NA, fill = "black"),
        plot.title = theme_text(size = base_size * 1.2, colour="white"), plot.margin = unit(c(1, 1, 0.5, 0.5), "lines")),

        class = "options")
}

""")
        self._other_adds.append(robjects.r('theme_darktalk')(**kwargs))

    def theme_talk(self, base_size=None):
        kwargs = {}
        if base_size:
            kwargs['base_size'] = float(base_size)
        self._other_adds.append(robjects.r('theme_talk')(**kwargs))

    def set_base_size(self, base_size=10):
        self.theme_grey(base_size=base_size)

    def add_label(self, text, xpos, ypos, size=8, color=None, alpha=None):
        import pydataframe
        data = pydataframe.DataFrame({'x': [xpos], 'y': [ypos], 'text': [text]})
        aes_params = OrderedDict({'x': 'x', 'y': 'y', 'label': 'text'})
        other_params = {'data': data}
        if color:
            other_params['colour'] = color
        if alpha:
            other_params['alpha'] = alpha
        self._other_adds.append(robjects.r('geom_text')(self._build_aesthetic(aes_params), **other_params))
        return self
        self._other_adds.append(
            self.r['geom_text'](
               robjects.r('aes(x=x, y=y, label=text)'),
               data,
                size=size,
                color="black"

            )
        )
        return self

    def scale_x_log_10(self):
        self.scale_x_continuous(trans='log10')
        return self

    def scale_x_continuous(self, breaks=None, minor_breaks=None, trans=None, limits=None, labels=None, expand=None, formatter=None, name=None):
        return self.scale_continuous('x', breaks, minor_breaks, trans, limits, labels, expand, name)

    def scale_y_continuous(self, breaks=None, minor_breaks=None, trans=None, limits=None, labels=None, expand=None, name=None):
        return self.scale_continuous('y', breaks, minor_breaks, trans, limits,  labels, expand, name)

    def scale_continuous(self, scale = 'x', breaks=None, minor_breaks=None, trans=None, limits=None, labels=None, expand=None, name=None):
        other_params = {}
        if not breaks is None:
            if breaks in ('date', 'log', 'pretty', 'trans'):
                other_params['breaks'] = robjects.r('%s_breaks' % breaks)()
                breaks = None
            else:
                other_params['breaks'] = numpy.array(breaks)
        if not minor_breaks is None:
            if minor_breaks == 'waiver()':
                other_params['minor_breaks'] = robjects.r('waiver()')
            else:
                other_params['minor_breaks'] = numpy.array(minor_breaks)
        if trans:
            other_params['trans'] = str(trans)
        if not limits is None:
            other_params['limits'] = numpy.array(limits)
        if not labels is None:
            if labels in ( 'comma', 'dollar', 'percent', 'scientific', 'date', 'parse', 'format', ):
                other_params['labels'] = robjects.r("%s_format" %labels)()
                labels = None
            #elif labels.startswith('math_format') or labels.startswith('trans_format'):
                #other_params['labels'] = robjects.r(labels)
                #labels = None
            elif hasattr(labels, '__iter__'):
                other_params['labels'] = numpy.array(labels)
            else:
                other_params['labels'] = robjects.r(labels)
                labels = None
        if not expand is None:
            other_params['expand'] = numpy.array(expand)
        if not breaks is None and not labels is None:
            if len(breaks) != len(labels):
                raise ValueError("len(breaks) != len(labels)")
        if not name is None:
            other_params['name'] = name

        self._other_adds.append(
            robjects.r('scale_%s_continuous' % scale)(**other_params)
        )
        return self

    def scale_x_discrete(self, breaks=None, minor_breaks=None, trans=None, limits=None, labels=None, expand=None, name = None):
        other_params = {}
        if not breaks is None:
            other_params['breaks'] = numpy.array(breaks)
        if not minor_breaks is None:
            other_params['minor_breaks'] = numpy.array(minor_breaks)
        if trans:
            other_params['trans'] = str(trans)
        if not limits is None:
            other_params['limits'] = numpy.array(limits)
        if not labels is None:
            other_params['labels'] = numpy.array(labels)
        if not expand is None:
            other_params['expand'] = numpy.array(expand)
        if not name is None:
            other_params['name'] = name

        if not breaks is None and not labels is None:
                if len(breaks) != len(labels):
                    raise ValueError("len(breaks) != len(labels)")

        self._other_adds.append(
            robjects.r('scale_x_discrete')(**other_params)
        )
        return self

    def scale_y_discrete(self, breaks=None, minor_breaks=None, trans=None, limits=None, labels=None, expand=None, name = None):
        other_params = {}
        if not breaks is None:
            other_params['breaks'] = numpy.array(breaks)
        if not minor_breaks is None:
            other_params['minor_breaks'] = numpy.array(minor_breaks)
        if trans:
            other_params['trans'] = str(trans)
        if not limits is None:
            other_params['limits'] = numpy.array(limits)
        if not labels is None:
            other_params['labels'] = numpy.array(labels)
        if not expand is None:
            other_params['expand'] = numpy.array(expand)
        if not name is None:
            other_params['name'] = name

        if not breaks is None and not labels is None:
                if len(breaks) != len(labels):
                    raise ValueError("len(breaks) != len(labels)")

        self._other_adds.append(
            robjects.r('scale_y_discrete')(**other_params)
        )
        return self


    def scale_x_reverse(self):
        self._other_adds.append(robjects.r('scale_x_reverse()'))
        return self

    def scale_y_reverse(self):
        self._other_adds.append(robjects.r('scale_y_reverse()'))
        return self

    def turn_x_axis_labels(self, angle=75, hjust=1, size=8, vjust=0):
        kargs = {
            'axis.text.x': robjects.r('theme_text')(angle=angle, hjust=hjust, size=size, vjust=0)
        }
        self._other_adds.append(robjects.r('opts')(**kargs))
        return self

    def turn_y_axis_labels(self, angle=75, hjust=1, size=8, vjust=0):
        kargs = {
            'axis.text.y': robjects.r('theme_text')(angle=angle, hjust=hjust, size=size, vjust=0)
        }
        self._other_adds.append(robjects.r('opts')(**kargs))
        return self

    def hide_background(self):
        self._other_adds.append(robjects.r('opts')(**{'panel.background': robjects.r('theme_blank()')}))
        return self

    def hide_y_axis_labels(self):
        self._other_adds.append(robjects.r('opts')(**{"axis.text.y": robjects.r('theme_blank()')}))

    def hide_x_axis_labels(self):
        self._other_adds.append(robjects.r('opts')(**{"axis.text.x": robjects.r('theme_blank()')}))

    def hide_axis_ticks(self):
        self._other_adds.append(robjects.r('opts')(**{"axis.ticks": robjects.r('theme_blank()')}))

    def hide_y_axis_title(self):
        self._other_adds.append(robjects.r('opts')(**{"axis.title.y": robjects.r('theme_blank()')}))

    def hide_x_axis_title(self):
        self._other_adds.append(robjects.r('opts')(**{"axis.title.x": robjects.r('theme_blank()')}))

    def scale_fill_manual(self, list_of_colors, guide = None):
        kwargs = {}
        if guide is not None: 
            kwargs['guide'] = guide
        kwargs['values'] = numpy.array(list_of_colors) 
        self._other_adds.append(robjects.r('scale_fill_manual')(**kwargs))

    def scale_fill_brewer(self, name=None, palette='Set1', guide = None):
        other_params = {}
        if not name is None:
            other_params['name'] = name
        if not palette is None:
            other_params['palette'] = palette
        if guide is not None:
            other_params['guide'] = guide

    def scale_fill_hue(self, h=None, l=None, c=None, limits=None, breaks=None, labels=None, h_start=None, direction=None, guide = None):
        other_params = {}
        if not h is None:
            other_params['h'] = h
        if not l is None:
            other_params['l'] = l
        if not c is None:
            other_params['c'] = c
        if not limits is None:
            other_params['limits'] = numpy.array(limits)
        if not breaks is None:
            other_params['breaks'] = numpy.array(breaks)
        if not labels is None:
            other_params['labels'] = numpy.array(labels)
        if not h_start is None:
            other_params['h.start'] = h_start
        if not direction is None:
            other_params['direction'] = direction
        if guide is not None:
            other_params['guide'] = guide
        self._other_adds.append(robjects.r('scale_fill_hue')(**other_params))

    def scale_fill_gradient(self, low, high, mid=None, midpoint=None, name=None, space='rgb', breaks=None, labels=None, limits=None, trans=None, guide = None):
        other_params = {}
        other_params['low'] = low
        other_params['high'] = high
        if midpoint is not None and mid is None:
            raise ValueError("If you pass in a midpoint, you also need to set a value for mid")
        if mid is not None:
            other_params['mid'] = mid
        if midpoint is not None:
            other_params['midpoint'] = midpoint
        if name is not None:
            other_params['name'] = name
        if space is not None:
            other_params['space'] = space
        if breaks is not None:
            other_params['breaks'] = breaks
        if limits is not None:
            other_params['limits'] = limits
        if trans is not None:
            other_params['trans'] = trans
        if guide is not None:
            other_params['guide'] = guide
        
        if mid is not None:
            self._other_adds.append(robjects.r('scale_fill_gradient2')(**other_params))
        else:
            self._other_adds.append(robjects.r('scale_fill_gradient')(**other_params))
        return self

    def scale_fill_rainbow(self, number_of_steps = 7):
        self._other_adds.append(robjects.r('scale_fill_gradientn')(colours = robjects.r('rainbow')(number_of_steps)))


    def coord_flip(self):
        self._other_adds.append(robjects.r('coord_flip()'))
        return self

    def coord_polar(self, theta="x", start=0, direction=1):
        self._other_adds.append(robjects.r('coord_polar')(
            theta=theta,
            start=start,
            direction=direction,
           # expand=expand
            ))
        return self

    def legend_position(self, value):
        if type(value) is tuple:
            self._other_adds.append(robjects.r('opts(legend.position = c(%i,%i))' % value))
        else:
            self._other_adds.append(robjects.r('opts(legend.position = "%s")' % value))

    def hide_legend(self):
        self.legend_position('none')

    def guide_legend(self,**kwargs):
        r_args = {}
        for arg_name in [
            "title",
            "title_position",
            "title_theme",
            "title_hjust",
            "title_vjust",
            "label",
            "label_position",
            "label_theme",
            "label_hjust",
            "label_vjust",
            "keywidth",
            "keyheight",
            "direction",
            "default_unit",
            "override_aes",
            "nrow",
            "ncol",
            "byrow",
            "reverse", ]:
            if arg_name in kwargs and kwargs[arg_name] is not None: 
                r_args[arg_name.replace('_','.')] = kwargs[arg_name]
        return robjects.r('guide_legend')(**kwargs)
        

    def hide_panel_border(self):
        self._other_adds.append(robjects.r('opts(panel.border=theme_rect(fill=NA, colour=NA))'))

    def set_axis_color(self, color=None):
        if color is None:
            self._other_adds.append(robjects.r('opts(axis.line = theme_segment())'))
        else:
            self._other_adds.append(robjects.r('opts(axis.line = theme_segment(colour = "%s"))' % color))

    def hide_grid(self):
        self._other_adds.append(robjects.r('opts(panel.grid.major = theme_blank())'))
        self._other_adds.append(robjects.r('opts(panel.grid.minor = theme_blank())'))

    def hide_grid_minor(self):
        #self._other_adds.append(robjects.r('opts(panel.grid.major = theme_line(colour = NA))'))
 #       self._other_adds.append(robjects.r('opts(panel.grid.minor = theme_line(colour = NA))'))
        self._other_adds.append(robjects.r('opts(panel.grid.minor = theme_blank())'))

    def smaller_margins(self):
        self._other_adds.append(robjects.r('opts(panel.margin = unit(0.0, "lines"))'))
        self._other_adds.append(robjects.r('opts(axis.ticks.margin = unit(0.0, "cm"))'))
        self.plot_margin(0, 0, 0, 0)

    def plot_margin(self, top, left, bottom, right):
        self._other_adds.append(robjects.r('opts(plot.margin = unit(c(%i,%i,%i,%i), "lines"))' % (top, left, bottom, right)))

    def scale_shape_manual(self, values):
        self._other_adds.append(robjects.r('scale_shape_manual')(values=values))

    def scale_shape(self, solid=True):
        self._other_adds.append(robjects.r('scale_shape')(solid=solid))

    def scale_colour_manual(self, values, guide = None):
        kwargs = {}
        if guide is not None:
            kwargs['guide'] = guide
        self._other_adds.append(robjects.r('scale_colour_manual')(values=numpy.array(values), **kwargs))

    def scale_color_manual(self, *args, **kwargs):
        return self.scale_colour_manual(*args, **kwargs)

    def scale_color_identity(self, guide = None):
        kwargs = {}
        if guide is not None:
            kwargs['guide'] = guide
        self._other_adds.append(robjects.r('scale_colour_identity')(**kwargs))

    def scale_color_hue(self, guide = None):
        kwargs = {}
        if guide is not None:
            kwargs['guide'] = guide
        self._other_adds.append(robjects.r('scale_colour_hue')(**kwargs))

    def scale_color_brewer(self, name=None, palette='Set1', guide = None):
        other_params = {}
        if not name is None:
            other_params['name'] = name
        if not palette is None:
            other_params['palette'] = palette
        if guide is not None:
            other_params['guide'] = guide
        self._other_adds.append(robjects.r('scale_colour_brewer')(**other_params))

    def scale_colour_grey(self, guide = None):
        kwargs = {}
        if guide is not None:
            kwargs['guide'] = guide
        self._other_adds.append(robjects.r('scale_colour_grey')(**kwargs))

    def scale_color_gradient(self, low, high, mid=None, midpoint=None, name=None, space='rgb', breaks=None, labels=None, limits=None, trans=None, guide = None):
        other_params = {}
        other_params['low'] = low
        other_params['high'] = high
        if midpoint is not None and mid is None:
            raise ValueError("If you pass in a midpoint, you also need to set a value for mid")
        if mid is not None:
            other_params['mid'] = mid
        if midpoint is not None:
            other_params['midpoint'] = midpoint
        if name is not None:
            other_params['name'] = name
        if space is not None:
            other_params['space'] = space
        if breaks is not None:
            other_params['breaks'] = breaks
        if limits is not None:
            other_params['limits'] = limits
        if trans is not None:
            other_params['trans'] = trans
        if guide is not None:
            other_params['guide'] = guide
        
        if mid is not None:
            self._other_adds.append(robjects.r('scale_colour_gradient2')(**other_params))
        else:
            raise ValueError("Gradient 1")
            self._other_adds.append(robjects.r('scale_colour_gradient')(**other_params))
        return self

    def scale_fill_grey(self, guide = None):
        kwargs = {}
        if guide is not None:
            kwargs['guide'] = guide
        self._other_adds.append(robjects.r('scale_fill_grey')(**kwargs))


def powerset(seq):
    """
    Returns all the subsets of this set. This is a generator.
    """
    if len(seq) <= 1:
        yield seq
        yield []
    else:
        for item in powerset(seq[1:]):
            yield [seq[0]] + item
            yield item


def intersection(list_of_sects):
    if not list_of_sects:
        return set()
    final_set = list_of_sects[0]
    for k in list_of_sects[1:]:
        final_set = final_set.intersection(k)
    return final_set


def union(list_of_sects):
    if not list_of_sects:
        return set()
    final_set = list_of_sects[0]
    for k in list_of_sects[1:]:
        final_set = final_set.union(k)
    return final_set


def _no_annotation(set_name, set_entries):
    return {set_name: set_entries}

<<<<<<< HEAD
def plot_heatmap(output_filename, data, infinity_replacement_value = 10, low='blue', high = 'red', mid='white', hide_genes = True, array_cluster = 'cosine',
        x_label = 'Condition', y_label = 'Gene', keep_column_order = False, keep_row_order = False, colors = None, hide_tree = False):
=======
def plot_heatmap(output_filename, data, infinity_replacement_value = 10, low='blue', high = 'red', mid='white', nan_color = 'grey50', hide_genes = True, array_cluster = 'cosine',
        x_label = 'Condition', y_label = 'Gene', exclude_those_with_too_many_nans_in_y_clustering = False):
>>>>>>> 375b78d6
    """This code plots a heatmap + dendrogram.
    (unlike add_heatmap, which just does the squares on an existing plot)
    @data is a df of {'gene':, 'condition':, 'expression_change'}
    nan, is translated to 0, infinity to infinity_replacement_value (or -1 * infinity_replacement_value for negative infinity).

    Clustering is performed using the cosine distance - on the genes.

    @low, high, mid allow you to modify the colors

    It's using ggplot and ggdendro... very neat, but not easy to graps"""
    load_r()
    valid_array_cluster = 'hamming_on_0', 'cosine'
    if not array_cluster in valid_array_cluster:
        raise ValueError("only accepts array_cluster methods %s" % valid_array_cluster)
    df = data
    if colors == None:
        colors = ['grey' for x in range(len(data))]
    
   
    #R's scale NaNs everything on any of these values...
    #df[numpy.isnan(df.get_column_view('expression_change')), 'expression_change'] = 0
    df[numpy.isposinf(df.get_column_view('expression_change')), 'expression_change'] = infinity_replacement_value
    df[numpy.isneginf(df.get_column_view('expression_change')), 'expression_change'] = -1 * infinity_replacement_value
    #if len(output_filename) < 3:
    #    raise ValueError('File extension must be .pdf or .png, outfile was '+output_filename)
    #else:
    #    file_extension = output_filename[-3:].lower()
    #    if not (file_extension == 'pdf' or file_extension == 'png'):
    #        raise ValueError('File extension must be .pdf or .png, outfile was '+output_filename)
    robjects.r("""
    normvec<-function(x) 
    {
       sqrt(x%*%x)
    }
    cosine_distance = function(a, b)
    {
       1 - ((a %*% b) / ( normvec(a) * normvec(b)))[1]
    }

    dist_cosine = function(x)
    {
       x = as.matrix(x)
       N = nrow(x)
       res = matrix(0, nrow = N, ncol= N)
       for (i in 1:N)
       {
           for (t in 1:N)
           {
              res[i,t] = cosine_distance(x[i,], x[t,])
           }
       }
       as.dist(res)
    }

    hamming_distance = function(a, b)
    {
        sum(a != b)
    }

    dist_hamming = function(x)
    {
       x = as.matrix(x)
       N = nrow(x)
       res = matrix(0, nrow = N, ncol= N)
       for (i in 1:N)
       {
           for (t in 1:N)
           {
              res[i,t] = hamming_distance(x[i,], x[t,])
           }
       }
       as.dist(res)
    }
    """)
    robjects.r("""
    library(ggplot2)
    library(reshape)
    library(ggdendro) 
    library(grid) 

<<<<<<< HEAD
    do_tha_funky_heatmap = function(outputfilename, df, low, mid, high, hide_genes, width, height, array_cluster, keep_column_order, keep_row_order, colors, hide_tree)
=======
    do_tha_funky_heatmap = function(outputfilename, df, low, mid, high, nan_color, hide_genes, width, height, array_cluster, exclude_those_with_too_many_nans_in_y_clustering)
>>>>>>> 375b78d6
    {
        options(expressions = 50000)
        df_cast = cast(df, gene ~ condition, value='expression_change') 
        print(df_cast)
        df_scaled = as.matrix(scale(df_cast))
        print( df_scaled)

<<<<<<< HEAD
        print(df_cast)
        dd.row <- as.dendrogram(hclust(dist_cosine(df_scaled)))
=======
        df_scaled[is.nan(df_scaled)] = 0
        df_scaled[is.na(df_scaled)] = 0

        #print(is.nan(df_scaled))
        #print( df_scaled)
        #print(dist_cosine(df_scaled))
        if (exclude_those_with_too_many_nans_in_y_clustering)
        {
            df_scaled_with_nans = as.matrix(scale(df_cast)) #we need it a new, with nans
            nan_count_per_column = colSums(is.na(df_scaled_with_nans))
            too_much = dim(df_scaled_with_nans)[1] / 4.0
            exclude = nan_count_per_column >= too_much
            keep = !exclude
            df_scaled_with_nans = df_scaled_with_nans[, keep]
            df_scaled_with_nans[is.nan(df_scaled_with_nans)] = 0
            df_scaled_with_nans[is.na(df_scaled_with_nans)] = 0
            dd.col <- as.dendrogram(hclust(dist_cosine(df_scaled_with_nans)))
        }
        else
            dd.col <- as.dendrogram(hclust(dist_cosine(df_scaled)))
        col.ord <- order.dendrogram(dd.col)
    
>>>>>>> 375b78d6
        if (array_cluster == 'cosine')
        {
            dd.col <- as.dendrogram(hclust(dist_cosine(t(df_scaled))))
        }
        else if (array_cluster == 'hamming_on_0') 
        {
            df_hamming = as.matrix(df_cast) > 0
<<<<<<< HEAD
            dd.col <- as.dendrogram(hclust(dist_hamming(t(df_hamming))))
        }
        if (keep_row_order)
        {
            row.ord <- 1:attr(dd.row, "members")
        }
        else
        {
            row.ord <- order.dendrogram(dd.row) 
        }
        
        
        if (keep_column_order)
        {
            col.ord <- 1:attr(dd.col, "members")
        }
        else
        {
            col.ord <- order.dendrogram(dd.col)
        }
        
        xx <- scale(df_cast, FALSE, FALSE)[row.ord, col.ord]
=======
            df_hamming[is.nan(df_hamming)] = 0
            df_hamming[is.na(df_hamming)] = 0
            dd.row <- as.dendrogram(hclust(dist_hamming(t(df_hamming))))
        }

        row.ord <- order.dendrogram(dd.row)

        xx <- scale(df_cast, FALSE, FALSE)[col.ord, row.ord]
>>>>>>> 375b78d6
        xx_names <- attr(xx, 'dimnames')
        df <- as.data.frame(xx)
        colnames(df) <- xx_names[[2]]
        df$gene <- xx_names[[1]]
        df$gene <- with(df, factor(gene, levels=gene, ordered=TRUE))
        mdf <- melt(df, id.vars="gene")
        print(mdf)
        
        tmp = c()
        i = 1
        for (gene in df$gene)
        {
            index = which(colors$gene == gene)
            colll <- as.character(colors$color[index])
            tmp[i] = colll
            i = i +1    
        }
        colors = tmp
        ddata_x <- dendro_data(dd.col)
        ddata_y <- dendro_data(dd.row)

        ### Set up a blank theme
        theme_none <- opts(
            panel.grid.major = theme_blank(),
            panel.grid.minor = theme_blank(),
            panel.background = theme_blank(),
            axis.title.x = theme_text(colour=NA),
            axis.title.y = theme_blank(),
            axis.text.x = theme_blank(),
            axis.text.y = theme_blank(),
            axis.line = theme_blank(),
            axis.ticks = theme_blank()
            )
        print("Create plot")
        ### Create plot components ###    
        # Heatmap
        p1 <- ggplot(mdf, aes(x=variable, y=gene)) + 
<<<<<<< HEAD
            geom_tile(aes(fill=value)) + scale_fill_gradient2(low=low,mid=mid, high=high) + opts(axis.text.x = theme_text(colour = "black", angle=90, size=8, hjust=0.5, vjust=0))
=======
            geom_tile(aes(fill=value)) + scale_fill_gradient2(low=low,mid=mid, high=high, na.value=nan_color) + opts(axis.text.x = theme_text(angle=90, size=8, hjust=0, vjust=0, colour="black"),
            axis.title.y = theme_blank(), axis.title.x = theme_blank(),
            axis.text.y = theme_text(colour="black"))
>>>>>>> 375b78d6
        if (hide_genes)
            p1 = p1 + opts(axis.text.y = theme_blank())
        else
        {
            p1 = p1 + opts(strip.background = theme_rect(colour = 'NA', fill = 'NA'), axis.text.y = theme_text(colour=colors))
        }
        if (!keep_row_order && !hide_tree)
        {
            # Dendrogram 1
            print (ddata_x)
            p2 <- ggplot(segment(ddata_x)) + 
                geom_segment(aes(x=x, y=y, xend=xend, yend=yend)) + 
                theme_none + opts(axis.title.x=theme_blank())
        }

<<<<<<< HEAD
        if(!keep_column_order && !hide_tree)
        {
            # Dendrogram 2
            p3 <- ggplot(segment(ddata_y)) + 
                geom_segment(aes(x=x, y=y, xend=xend, yend=yend)) + 
                coord_flip() + theme_none
        }
=======
        # Dendrogram 1
        p2 <- ggplot(segment(ddata_x)) + 
            geom_segment(aes(x=x, y=y, xend=xend, yend=yend)) + 
            theme_none + opts(axis.title.x=theme_blank())

        # Dendrogram 2
        p3 <- ggplot(segment(ddata_y)) + 
            geom_segment(aes(x=x, y=y, xend=xend, yend=yend)) + 
            coord_flip() + theme_none
>>>>>>> 375b78d6
        if (grepl('png$', outputfilename))
            png(outputfilename, width=width * 72, height=height * 72)
        else if (grepl('pdf$', outputfilename))
            pdf(outputfilename, width=width, height=height)
        else
            error("Don't know that file format")
        grid.newpage()
        print(p1, vp=viewport(0.8, 0.8, x=0.4, y=0.4))
         print("1123")
        if (!keep_row_order && !hide_tree)
        {
            print(p2, vp=viewport(0.60, 0.2, x=0.4, y=0.9))
        }
        if (!keep_column_order && !hide_tree)
        {
            print(p3, vp=viewport(0.2, 0.86, x=0.9, y=0.4))
        }
        dev.off()
    }
    """)
    width = len(df.get_column_unique('condition')) * 0.4 + 5
    height = len(df.get_column_unique('gene')) * 0.15 + 3
<<<<<<< HEAD
    robjects.r('do_tha_funky_heatmap')(output_filename, df, low, mid, high, hide_genes, width, height, array_cluster, keep_column_order, keep_row_order, colors, hide_tree)
=======
    robjects.r('do_tha_funky_heatmap')(output_filename, df, low, mid, high, nan_color, hide_genes, width, height, array_cluster, exclude_those_with_too_many_nans_in_y_clustering)
>>>>>>> 375b78d6




from square_euler import SquareEuler
from hilbert import hilbert_plot, hilbert_to_image
from sequence_logos import plot_sequences, plot_sequence_alignment


all = [Plot, SquareEuler, hilbert_plot, hilbert_to_image, plot_sequence_alignment, plot_sequences, plot_heatmap]
<|MERGE_RESOLUTION|>--- conflicted
+++ resolved
@@ -949,34 +949,39 @@
 def _no_annotation(set_name, set_entries):
     return {set_name: set_entries}
 
-<<<<<<< HEAD
-def plot_heatmap(output_filename, data, infinity_replacement_value = 10, low='blue', high = 'red', mid='white', hide_genes = True, array_cluster = 'cosine',
-        x_label = 'Condition', y_label = 'Gene', keep_column_order = False, keep_row_order = False, colors = None, hide_tree = False):
-=======
-def plot_heatmap(output_filename, data, infinity_replacement_value = 10, low='blue', high = 'red', mid='white', nan_color = 'grey50', hide_genes = True, array_cluster = 'cosine',
-        x_label = 'Condition', y_label = 'Gene', exclude_those_with_too_many_nans_in_y_clustering = False):
->>>>>>> 375b78d6
+def plot_heatmap(output_filename, data, infinity_replacement_value = 10, low='blue', high = 'red', mid='white', nan_color='grey', hide_genes = True, array_cluster_method = 'cosine',
+        x_label = 'Condition', y_label = 'Gene', keep_column_order = False, keep_row_order = False, colors = None, hide_tree = False,exclude_those_with_too_many_nans_in_y_clustering = False):
     """This code plots a heatmap + dendrogram.
     (unlike add_heatmap, which just does the squares on an existing plot)
     @data is a df of {'gene':, 'condition':, 'expression_change'}
-    nan, is translated to 0, infinity to infinity_replacement_value (or -1 * infinity_replacement_value for negative infinity).
+    nan, is translated to 0 (but plotted grey), infinity to infinity_replacement_value (or -1 * infinity_replacement_value for negative infinity).
 
     Clustering is performed using the cosine distance - on the genes.
 
-    @low, high, mid allow you to modify the colors
+    If there is a gene name occuring twice, we use it's median!
+
+    @low, high, mid, nan_color allow you to modify the colors
+    @hide_genes hides the y-axis labels,
+    @array_cluster_method may be cosine or hamming_on_0 (threshold on 0, then hamming)
+    @x_label and @y_label are the axis labels,
+    keep_column_order enforces the order in the df
+    keep_row_order does the same.
+    @colors let's you supply colors - TODO: What format?
+    @hide_tree hides the tree
+    @exclude_those_with_too_many_nans_in_y_clustering removes elements with more than 25% nans from deciding the order in the y-clustering
 
     It's using ggplot and ggdendro... very neat, but not easy to graps"""
     load_r()
     valid_array_cluster = 'hamming_on_0', 'cosine'
-    if not array_cluster in valid_array_cluster:
-        raise ValueError("only accepts array_cluster methods %s" % valid_array_cluster)
+    if not array_cluster_method in valid_array_cluster:
+        raise ValueError("only accepts array_cluster_method methods %s" % valid_array_cluster)
     df = data
     if colors == None:
         colors = ['grey' for x in range(len(data))]
     
    
     #R's scale NaNs everything on any of these values...
-    #df[numpy.isnan(df.get_column_view('expression_change')), 'expression_change'] = 0
+    #df[numpy.isnan(df.get_column_view('expression_change')), 'expression_change'] = 0 #we do this part in R now.
     df[numpy.isposinf(df.get_column_view('expression_change')), 'expression_change'] = infinity_replacement_value
     df[numpy.isneginf(df.get_column_view('expression_change')), 'expression_change'] = -1 * infinity_replacement_value
     #if len(output_filename) < 3:
@@ -1036,29 +1041,22 @@
     library(ggdendro) 
     library(grid) 
 
-<<<<<<< HEAD
-    do_tha_funky_heatmap = function(outputfilename, df, low, mid, high, hide_genes, width, height, array_cluster, keep_column_order, keep_row_order, colors, hide_tree)
-=======
-    do_tha_funky_heatmap = function(outputfilename, df, low, mid, high, nan_color, hide_genes, width, height, array_cluster, exclude_those_with_too_many_nans_in_y_clustering)
->>>>>>> 375b78d6
+    do_tha_funky_heatmap = function(outputfilename, df, 
+                        low, mid, high, nan_color, 
+                        hide_genes, width, height, array_cluster_method, 
+                        keep_column_order, keep_row_order, colors, hide_tree, exclude_those_with_too_many_nans_in_y_clustering)
     {
-        options(expressions = 50000)
-        df_cast = cast(df, gene ~ condition, value='expression_change') 
-        print(df_cast)
+        options(expressions = 50000) #allow more recursion
+        
+        #transform df into a rectangualr format
+        df_cast = cast(df, gene ~ condition, value='expression_change', fun.aggregate=median) 
         df_scaled = as.matrix(scale(df_cast))
-        print( df_scaled)
-
-<<<<<<< HEAD
-        print(df_cast)
-        dd.row <- as.dendrogram(hclust(dist_cosine(df_scaled)))
-=======
+
         df_scaled[is.nan(df_scaled)] = 0
         df_scaled[is.na(df_scaled)] = 0
 
-        #print(is.nan(df_scaled))
-        #print( df_scaled)
-        #print(dist_cosine(df_scaled))
-        if (exclude_those_with_too_many_nans_in_y_clustering)
+        #do the row clustering. TODO: Don't do this if keep_column_order is on
+        if (exclude_those_with_too_many_nans_in_y_clustering) #when clustering genes, leave out those samples with too many nans
         {
             df_scaled_with_nans = as.matrix(scale(df_cast)) #we need it a new, with nans
             nan_count_per_column = colSums(is.na(df_scaled_with_nans))
@@ -1068,23 +1066,24 @@
             df_scaled_with_nans = df_scaled_with_nans[, keep]
             df_scaled_with_nans[is.nan(df_scaled_with_nans)] = 0
             df_scaled_with_nans[is.na(df_scaled_with_nans)] = 0
-            dd.col <- as.dendrogram(hclust(dist_cosine(df_scaled_with_nans)))
+            dd.row <- as.dendrogram(hclust(dist_cosine(df_scaled_with_nans)))
         }
         else
-            dd.col <- as.dendrogram(hclust(dist_cosine(df_scaled)))
-        col.ord <- order.dendrogram(dd.col)
-    
->>>>>>> 375b78d6
-        if (array_cluster == 'cosine')
+            dd.row <- as.dendrogram(hclust(dist_cosine(df_scaled)))
+
+        #do the column clustering. TODO: Ski this if keep_row_order is on
+        if (array_cluster_method == 'cosine')
         {
             dd.col <- as.dendrogram(hclust(dist_cosine(t(df_scaled))))
         }
-        else if (array_cluster == 'hamming_on_0') 
+        else if (array_cluster_method == 'hamming_on_0') 
         {
             df_hamming = as.matrix(df_cast) > 0
-<<<<<<< HEAD
+            df_hamming[is.nan(df_hamming)] = 0
+            df_hamming[is.na(df_hamming)] = 0
             dd.col <- as.dendrogram(hclust(dist_hamming(t(df_hamming))))
         }
+
         if (keep_row_order)
         {
             row.ord <- 1:attr(dd.row, "members")
@@ -1103,25 +1102,16 @@
         {
             col.ord <- order.dendrogram(dd.col)
         }
+
+
         
         xx <- scale(df_cast, FALSE, FALSE)[row.ord, col.ord]
-=======
-            df_hamming[is.nan(df_hamming)] = 0
-            df_hamming[is.na(df_hamming)] = 0
-            dd.row <- as.dendrogram(hclust(dist_hamming(t(df_hamming))))
-        }
-
-        row.ord <- order.dendrogram(dd.row)
-
-        xx <- scale(df_cast, FALSE, FALSE)[col.ord, row.ord]
->>>>>>> 375b78d6
         xx_names <- attr(xx, 'dimnames')
         df <- as.data.frame(xx)
         colnames(df) <- xx_names[[2]]
         df$gene <- xx_names[[1]]
         df$gene <- with(df, factor(gene, levels=gene, ordered=TRUE))
         mdf <- melt(df, id.vars="gene")
-        print(mdf)
         
         tmp = c()
         i = 1
@@ -1148,17 +1138,12 @@
             axis.line = theme_blank(),
             axis.ticks = theme_blank()
             )
-        print("Create plot")
         ### Create plot components ###    
         # Heatmap
         p1 <- ggplot(mdf, aes(x=variable, y=gene)) + 
-<<<<<<< HEAD
-            geom_tile(aes(fill=value)) + scale_fill_gradient2(low=low,mid=mid, high=high) + opts(axis.text.x = theme_text(colour = "black", angle=90, size=8, hjust=0.5, vjust=0))
-=======
             geom_tile(aes(fill=value)) + scale_fill_gradient2(low=low,mid=mid, high=high, na.value=nan_color) + opts(axis.text.x = theme_text(angle=90, size=8, hjust=0, vjust=0, colour="black"),
             axis.title.y = theme_blank(), axis.title.x = theme_blank(),
             axis.text.y = theme_text(colour="black"))
->>>>>>> 375b78d6
         if (hide_genes)
             p1 = p1 + opts(axis.text.y = theme_blank())
         else
@@ -1168,13 +1153,11 @@
         if (!keep_row_order && !hide_tree)
         {
             # Dendrogram 1
-            print (ddata_x)
             p2 <- ggplot(segment(ddata_x)) + 
                 geom_segment(aes(x=x, y=y, xend=xend, yend=yend)) + 
                 theme_none + opts(axis.title.x=theme_blank())
         }
 
-<<<<<<< HEAD
         if(!keep_column_order && !hide_tree)
         {
             # Dendrogram 2
@@ -1182,17 +1165,6 @@
                 geom_segment(aes(x=x, y=y, xend=xend, yend=yend)) + 
                 coord_flip() + theme_none
         }
-=======
-        # Dendrogram 1
-        p2 <- ggplot(segment(ddata_x)) + 
-            geom_segment(aes(x=x, y=y, xend=xend, yend=yend)) + 
-            theme_none + opts(axis.title.x=theme_blank())
-
-        # Dendrogram 2
-        p3 <- ggplot(segment(ddata_y)) + 
-            geom_segment(aes(x=x, y=y, xend=xend, yend=yend)) + 
-            coord_flip() + theme_none
->>>>>>> 375b78d6
         if (grepl('png$', outputfilename))
             png(outputfilename, width=width * 72, height=height * 72)
         else if (grepl('pdf$', outputfilename))
@@ -1201,7 +1173,6 @@
             error("Don't know that file format")
         grid.newpage()
         print(p1, vp=viewport(0.8, 0.8, x=0.4, y=0.4))
-         print("1123")
         if (!keep_row_order && !hide_tree)
         {
             print(p2, vp=viewport(0.60, 0.2, x=0.4, y=0.9))
@@ -1215,11 +1186,8 @@
     """)
     width = len(df.get_column_unique('condition')) * 0.4 + 5
     height = len(df.get_column_unique('gene')) * 0.15 + 3
-<<<<<<< HEAD
-    robjects.r('do_tha_funky_heatmap')(output_filename, df, low, mid, high, hide_genes, width, height, array_cluster, keep_column_order, keep_row_order, colors, hide_tree)
-=======
-    robjects.r('do_tha_funky_heatmap')(output_filename, df, low, mid, high, nan_color, hide_genes, width, height, array_cluster, exclude_those_with_too_many_nans_in_y_clustering)
->>>>>>> 375b78d6
+    robjects.r('do_tha_funky_heatmap')(output_filename, df, low, mid, high, nan_color, hide_genes, width, height, array_cluster_method, keep_column_order, keep_row_order, colors, hide_tree, exclude_those_with_too_many_nans_in_y_clustering)
+
 
 
 
