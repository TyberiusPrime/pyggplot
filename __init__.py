--- conflicted
+++ resolved
@@ -232,22 +232,13 @@
         #python method name (add_ + name), geom (R) name, required attributes, optional attributes
         methods = (
                 #geoms
-<<<<<<< HEAD
                 ('scatter', 'geom_point', ['x','y'], ['color', 'group', 'shape', 'size', 'alpha', 'stat', 'fun.y'], {}),
-                ('jitter', 'geom_jitter', ['x','y'], ['color', 'group', 'shape', 'size', 'alpha', 'jitter_x', 'jitter_y'], {}),
-                ('bar', 'geom_bar', ['x','y'], ['color','group', 'fill','position', 'stat'], {'position': 'dodge', 'stat': 'identity'}),
-                ('box_plot', 'geom_boxplot', ['x','y'], ['color','group','fill', 'alpha'], {}),
-                ('box_plot2', 'geom_boxplot', ['x','lower', 'middle','upper','ymin', 'ymax'], ['color','group','fill', 'alpha', 'stat'], {'stat': 'identity'}),
-                ('line', 'geom_line', ['x','y'], ['color', 'group', 'shape', 'alpha', 'size', 'stat', 'fun.y'], {}),
-                ('area', 'geom_area', ['x','y'], ['color','fill', 'linetype', 'alpha', 'size', 'position'], {}),
-=======
-                ('scatter', 'geom_point', ['x', 'y'], ['color', 'group', 'shape', 'size', 'alpha'], {}),
                 ('jitter', 'geom_jitter', ['x', 'y'], ['color', 'group', 'shape', 'size', 'alpha', 'jitter_x', 'jitter_y'], {}),
                 ('bar', 'geom_bar', ['x', 'y'], ['color', 'group', 'fill', 'position', 'stat'], {'position': 'dodge', 'stat': 'identity'}),
                 ('box_plot', 'geom_boxplot', ['x', 'y'], ['color', 'group', 'fill', 'alpha'], {}),
-                ('line', 'geom_line', ['x', 'y'], ['color', 'group', 'shape', 'alpha', 'size'], {}),
+                ('box_plot2', 'geom_boxplot', ['x','lower', 'middle','upper','ymin', 'ymax'], ['color','group','fill', 'alpha', 'stat'], {'stat': 'identity'}),
+                ('line', 'geom_line', ['x','y'], ['color', 'group', 'shape', 'alpha', 'size', 'stat', 'fun.y'], {}),
                 ('area', 'geom_area', ['x', 'y'], ['color', 'fill', 'linetype', 'alpha', 'size', 'position'], {}),
->>>>>>> 19f0461b
                 ('ribbon', 'geom_ribbon', ['x', 'ymin', 'ymax'], ['color', 'fill', 'size', 'linetype', 'alpha', 'position'], {}),
                 ('error_bars', 'geom_errorbar', ['x', 'ymin', 'ymax'], ['color', 'group', 'width', 'alpha'], {'width': 0.25}),
                 ('error_barsh', 'geom_errorbarh', ['y', 'xmin', 'xmax'], ['color', 'group', 'width', 'alpha'], {'width': 0.25}),
