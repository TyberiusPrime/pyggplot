--- conflicted
+++ resolved
@@ -788,10 +788,7 @@
             robjects.r('scale_x_continuous')(**other_params)
         )
         return self
-<<<<<<< HEAD
-=======
-
->>>>>>> 7a3a1f83
+
     def scale_x_discrete(self, breaks = None, minor_breaks = None, trans = None, limits=None, labels=None, expand=None):
         other_params = {}
         if not breaks is None:
@@ -841,35 +838,8 @@
             robjects.r('scale_y_continuous')(**other_params)
         )
         return self
-<<<<<<< HEAD
-
-    def scale_y_continuous(self, breaks = None, minor_breaks = None, trans = None, limits=None, labels=None, expand=None, name = None):
-        other_params = {}
-        if not breaks is None:
-            other_params['breaks'] = numpy.array(breaks)
-        if not minor_breaks is None:
-            other_params['minor_breaks'] = numpy.array(minor_breaks)
-        if not trans is None:
-            other_params['trans'] = str(trans)
-        if not limits is None:
-            other_params['limits'] = numpy.array(limits)
-        if not labels is None:
-            other_params['labels'] = numpy.array(labels)
-        if not expand is None:
-            other_params['expand'] = numpy.array(expand)
-        if not name is None:
-            other_params['name'] = name
-        if not breaks is None and not labels is None:
-                if len(breaks) != len(labels):
-                    raise ValueError("len(breaks) != len(labels)")
-
-        self._other_adds.append(
-            robjects.r('scale_y_continuous')(**other_params)
-        )
-        return self
-=======
->>>>>>> 7a3a1f83
-
+
+        return self
     def scale_x_reverse(self):
         self._other_adds.append(robjects.r('scale_x_reverse()'))
         return self
