import exptools
exptools.ensureSoftwareVersion('pyvenn','tip')
import sys
from hilbert import hilbert_plot
import rpy2.robjects as robjects
<<<<<<< HEAD
import venn
=======
import pyvenn
>>>>>>> 8b04a87a

_r_loaded = False
def load_r():
    global _r_loaded
    if not _r_loaded:
        robjects.r('library(ggplot2)')
import numpy

class Plot:

    def __init__(self, dataframe, xaxis='X', yaxis=None):
        load_r()
        self.r = {}
        self.r['ggplot'] = robjects.r['ggplot']
        self.r['aes'] = robjects.r['aes']
        self.r['add'] = robjects.r('ggplot2:::"+.ggplot"')
        self.r['layer'] = robjects.r['layer']
        self.r['facet_wrap'] = robjects.r['facet_wrap']
        self.r['geom_text'] = robjects.r['geom_text']
        self.r['ggsave'] = robjects.r['ggsave']
        self.dataframe = dataframe.copy()
        self.old_names = self.dataframe.columns_ordered[:]
        self.lab_rename = {}
        for ii in xrange(0, len(self.old_names)):
            self.dataframe.rename_column(self.old_names[ii], 'dat_%s' % ii)
        self._aesthetics = {} 
        self._aesthetics['x'] = xaxis
        if yaxis:
            self._aesthetics['y'] = yaxis
        self._other_adds = []

    def render(self, output_filename, width=8, height=6):
        aes = self._build_aesthetic(self._aesthetics)
        plot = self.r['ggplot'](self.dataframe, aes)
        for obj in self._other_adds:
            plot = self.r['add'](plot, obj)
        for name, value in self.lab_rename.items():
            plot = self.r['add'](plot, robjects.r('labs(%s = "%s")' % (name, value)))
        #plot = self.r['add'](plot, self.r['layer'](geom="point"))
        #robjects.r('options( error=recover )')
        self.r['ggsave'](filename=output_filename,plot=plot, width=width, height=height, dpi=300)

    def add_aesthetic(self, name, column_name):
        self._aesthetics[name] = column_name

    def add_scatter(self, x_column, y_column, color=None, group=None, shape=None, size=None):
        aes_params = {'x': x_column, 'y': y_column}
        if color:
            aes_params['colour'] = color
        if group:
            aes_params['group'] = group
        if shape:
            aes_params['shape'] = shape
        if size:
            aes_params['size'] = size
        self._other_adds.append(robjects.r('geom_point')(self._build_aesthetic(aes_params)))
        return
        self._other_adds.append(self.r['layer'](geom="point"))
        self.add_aesthetic('x',x_column)
        self.add_aesthetic('y',y_column)

    def add_jitter(self, x_column, y_column, color=None):
        aes_params = {'x': x_column, 'y': y_column}
        if color:
            aes_params['colour'] = color
        self._other_adds.append(robjects.r('geom_jitter')(self._build_aesthetic(aes_params)))

    def add_stacked_bar_plot(self, x_column, y_column, fill):
        aes_params  = {'x': x_column, 'y': y_column, 'fill': fill}
        self._other_adds.append(robjects.r('geom_bar')(self._build_aesthetic(aes_params), position='stack'))

    #def add_bar_plot(self, x_column, y_column, fill, position = 'dodge'):
        #aes_params  = {'x': x_column, 'y': y_column, 'fill': fill}
        #self._other_adds.append(robjects.r('geom_bar')(self._build_aesthetic(aes_params), position=position,
                                                      #stat='identity'))

    def add_histogram(self, x_column, y_column = "..count..", color=None, group = None, fill=None, position="dodge"):
        aes_params = {'x': x_column}
        if fill:
            aes_params['fill'] = fill
        if color:
            aes_params['colour'] = color
        if group:
            aes_params['group'] = group
            #x = x_column, y = y_column)
        self._other_adds.append(
            robjects.r('geom_bar')(self._build_aesthetic(aes_params), stat='bin', position=position)
        )

    def add_bar_plot(self, x_column, y_column, color=None, group = None, fill=None, position="dodge"):
        aes_params = {'x': x_column, 'y': y_column}
        if fill:
            aes_params['fill'] = fill
        if color:
            aes_params['colour'] = color
        if group:
            aes_params['group'] = group
        self._other_adds.append(
            robjects.r('geom_bar')(self._build_aesthetic(aes_params), stat="identity", position=position)
        )

    def add_box_plot(self, x_column, y_column):
        aes_params = {'x': x_column, 'y': y_column}
        self._other_adds.append(
            robjects.r('geom_boxplot')(self._build_aesthetic(aes_params))
        )

    def add_heatmap(self, fill):
        aes_params = {}
        aes_params['fill'] = fill
        self._other_adds.append(
            robjects.r('geom_tile')(self._build_aesthetic(aes_params), stat="identity")
        )
        self._other_adds.append(
            robjects.r('scale_fill_gradient2(low="red", mid="white", high="blue", midpoint=0)')
        )
    
    def _fix_axis_label(self, aes_name, new_name, real_name):
        which_legend = False
        if aes_name == 'x':
            which_legend = 'x'
        elif aes_name == 'y':
            which_legend = 'y'
        elif aes_name == 'color' or aes_name == 'colour':
            which_legend = 'colour'
        elif aes_name == 'fill':
            which_legend = 'fill'
        elif aes_name == 'shape':
            which_legend = 'shape'
        elif aes_name == 'size':
            which_legend = 'size'
        if which_legend:
            self.lab_rename[which_legend] = real_name


    def _build_aesthetic(self, params):
        aes_params = []
        for aes_name, aes_column in params.items():
            if aes_column in self.old_names:
                new_name = 'dat_%s'  % self.old_names.index(aes_column)
                aes_params.append('%s=%s' % (aes_name, new_name))
                self._fix_axis_label(aes_name, new_name, aes_column)
            else: #a fixeud value
                aes_params.append("%s=%s" % (aes_name, aes_column))
        aes_params = ", ".join(aes_params)
        return robjects.r('aes(%s)' % aes_params)


    def add_line(self, x_column, y_column, color=None, group=None, shape=None, alpha=1.0, size=None):
        aes_params = {'x': x_column, 'y': y_column}
        other_params = {}
        if color:
            aes_params['colour'] = color
        if group:
            aes_params['group'] = group
        if shape:
            aes_params['shape'] = shape
        if type(alpha) == int or type(alpha) == float:
            other_params['alpha'] = alpha
        else:
            aes_params['alpha'] = str(alpha)
        if not size is None:
            if type(size) is int or type(size) is float:
                other_params['size'] = size
            else:
                aes_params['size'] = str(size)
        self._other_adds.append(robjects.r('geom_line')(self._build_aesthetic(aes_params), **other_params))
        #self.add_aesthetic('x',x_column)
        ###self.add_aesthetic('y',y_column)

    def add_ab_line(self, intercept, slope):
        self._other_adds.append(robjects.r('geom_abline(intercept=%f, slope=%f)' % (intercept, slope)))

    def add_density(self, x_column, y_column = None, color = None):
        """add a kernel estimated density plot - gauss kernel and bw.SJ estimation of bandwith"""
        aes_params = {'x': x_column}
        if y_column:
            aes_params['y'] =  y_column

        if color:
            aes_params['colour'] = color
        self._other_adds.append(robjects.r('geom_density')(
            self._build_aesthetic(aes_params),
            bw = robjects.r('bw.SJ')(self.dataframe.get_column_view(self.old_names.index(x_column)))
            )
        )


    def add_stat_smooth(self):
        self._other_adds.append(robjects.r('stat_smooth(method="lm", se=FALSE)'))

    def set_title(self, title):
        self._other_adds.append(robjects.r('opts(title = "%s")' %  title))

    def add_vertical_bar(self, xpos, alpha=0.5, color='black'):
        self._other_adds.append(
            robjects.r('geom_vline(aes(xintercept = %s),  alpha=%f, color="%s")' % (xpos, alpha, color))
        )

    def add_horizontal_bar(self, ypos, alpha=0.5, color='black'):
        self._other_adds.append(
            robjects.r('geom_hline(aes(yintercept = %f),  alpha=%f, color="%s")' % (ypos, alpha,color))
        )

    def add_segment(self, xstart, xend, ystart, yend, color, alpha = 1.0, size=0.5):
        self._other_adds.append(
            robjects.r('geom_segment')
            (
                robjects.r('aes(x=x, y=y, xend=xend, yend=yend)'),
                exptools.DataFrame.DataFrame({"x": [xstart], 'xend': [xend], 'y': [ystart], 'yend': [yend]}),
                colour=color,
                alpha = alpha,
                size = 0.5

            )
        )

    def facet(self, column_one, column_two = None, fixed_x = True, fixed_y = True, ncol=None):
        facet_wrap = robjects.r['facet_wrap']
        if fixed_x and not fixed_y:
            scale = 'free_y'
        elif not fixed_x and fixed_y:
            scale = 'free_x'
        elif not fixed_x and fixed_y:
            scale = 'free'
        else:
            scale = 'fixed'
        if column_two:
            facet_specification = '%s ~ %s' % (column_one, column_two)
        else:
            facet_specification = '~ %s' % (column_one,)
        params = {
            'scale': scale}
        if ncol:
            params['ncol'] = ncol
        self._other_adds.append(facet_wrap(robjects.r(facet_specification), **params))


    def greyscale(self):
        self._other_adds.append( robjects.r('scale_colour_grey()'))
        self._other_adds.append( robjects.r('scale_fill_grey()'))

    def theme_bw(self, base_size = None):
        kwargs = {}
        if base_size:
            kwargs['base_size'] = float(base_size)
        self._other_adds.append(robjects.r('theme_bw')(**kwargs))
        
    def add_text(self, text, xpos, ypos):
        import exptools
        data = exptools.DataFrame.DataFrame({'x': [xpos], 'y': [ypos], 'text': [text]})
        self._other_adds.append(
            self.r['geom_text'](
               robjects.r('aes(x=x, y=y, label=text)'),
               data,
                size=3,
                color="black"

            )
        )

    def scale_x_log_10(self):
        self.scale_x_continuous(trans = 'log10')

    def scale_x_continuous(self, breaks = None, minor_breaks = None, trans = None):
        other_params = {}
        if breaks:
            other_params['breaks'] = numpy.array(breaks)
        if minor_breaks:
            other_params['minor_breaks'] = numpy.array(minor_breaks)
        if trans:
            other_params['trans'] = str(trans)
        self._other_adds.append(
            robjects.r('scale_x_continuous')(**other_params)
        )

    def scale_y_continuous(self, breaks = None, minor_breaks = None, trans = None):
        other_params = {}
        if breaks:
            other_params['breaks'] = numpy.array(breaks)
        if minor_breaks:
            other_params['minor_breaks'] = numpy.array(minor_breaks)
        if trans:
            other_params['trans'] = str(trans)
        self._other_adds.append(
            robjects.r('scale_y_continuous')(**other_params)
        )

    def turn_x_axis_labels(self,  angle=75, hjust=1, size=8):
        kargs = {
            'axis.text.x': robjects.r('theme_text')(angle = angle, hjust=hjust, size=size)
        }
        self._other_adds.append( robjects.r('opts')(**kargs))

    def set_fill(self, list_of_colors):
        self._other_adds.append(robjects.r('scale_fill_manual')(values = numpy.array(list_of_colors)))

    def coord_flip(self):
        self._other_adds.append(robjects.r('coord_flip()'))

    def legend_position(self, value):
        if type(value) is tuple:
            self._other_adds.append(robjects.r('opts(legend.position = c(%i,%i))' % value))
        else:
            self._other_adds.append(robjects.r('opts(legend.position = "%s")' % value))

    def smaller_margins(self):
        self._other_adds.append(robjects.r('opts(panel.margin = unit(0.0, "lines"))'))
        self._other_adds.append(robjects.r('opts(plot.margin = unit(c(0,0,0,0), "lines"))'))
        self._other_adds.append(robjects.r('opts(axis.ticks.margin = unit(0.0, "cm"))'))

    def scale_shape_manual(self, values):
        self._other_adds.append(robjects.r('scale_shape_manual')(values=values))

def plot_top_k_overlap(lists, output_filename, until_which_k = sys.maxint):
    if exptools.output_file_exists(output_filename):
        return
    for s in lists:
        until_which_k = min(len(s), until_which_k)
    max_k = until_which_k
    first = lists[0]
    lists = lists[1:]
    plot_data = {"k": [], 'overlap': []}
    print 'building overlap assoc plot'
    tr = exptools.TimeRemainingGuestimator(max_k)
    for k in xrange(1, max_k + 1):
        plot_data['k'].append(k)
        my_set = set(first[:k])
        for l in lists:
            my_set = my_set.intersection(set(l[:k]))
        plot_data['overlap'].append(len(my_set) / float(k))
        tr.step()
    tr.finished()
    plot = Plot(exptools.DF.DataFrame(plot_data), 'k', 'overlap')
    plot.add_line('k','overlap')
    plot.render(output_filename)

def plot_venn(sets, output_filename, width=8, height=8):
<<<<<<< HEAD
    df = venn.VennDiagram(sets)
    df.plot_normal(output_filename, width, height)
=======
    vd = pyvenn.Venn(sets)
    try:
        vd.plot_proportional(output_filename, width)
    except:
        vd.plot_normal(output_filename, width) 
    #_venn_plot_weights(sets ,output_filename, width, height)
 
def _venn_plot_sets(sets, output_filename, width=8, height=8):
    """Plot a venn diagram into the pdf file output_filename.
    Takes a dictionary of sets and passes them straight on to R"""
    raise TypeError("This is an error checking function")
    load_r()
    robjects.r('pdf')(output_filename, width=width, height=height)
    x = robjects.r('Venn')(Sets = [numpy.array(list(x)) for x in sets.values()], SetNames=sets.keys())
    robjects.r('plot')(x, **{'type': 'squares', 'doWeights': False})
    robjects.r('dev.off()')

def _venn_plot_weights(sets, output_filename, width=8, height=8):
    """Plot a venn diagram into the pdf file output_filename.
    Takes a dictionary of sets and does the intersection calculation in python
    (which hopefully is a lot faster than passing 10k set elements to R)
    (and anyhow, we have the smarter code)"""
    load_r()
    weights = [0]
    sets_by_power_of_two = {}
    for ii, kset in enumerate(sorted(sets.keys())):
        iset = sets[kset]
        sets_by_power_of_two[2**ii] = set(iset)
    for i in xrange(1, 2**len(sets)):
        sets_to_intersect = []
        to_exclude = set()
        for ii in xrange(0, len(sets)):
            if (i & (2**ii)):
                sets_to_intersect.append(sets_by_power_of_two[i & (2**ii)])
            else:
                to_exclude = to_exclude.union(sets_by_power_of_two[(2**ii)])
        final = set.intersection(*sets_to_intersect) - to_exclude
        weights.append( len(final))
    robjects.r('pdf')(output_filename, width=width, height=height)
    x = robjects.r('Venn')(Weight = numpy.array(weights), SetNames=sorted(sets.keys()))
    if len(sets) <= 3:
        venn_type = 'circles'
    else:
        venn_type = 'squares'

    robjects.r('plot')(x, **{'type': venn_type, 'doWeights': False})
    robjects.r('dev.off()')
>>>>>>> 8b04a87a


 

def doGGBarPlot(dataframe,title, xaxis, yaxis, color, facet, output_filename):
    load_r()
    robjects.r('library(ggplot2)')
    ggplot = robjects.r['ggplot']
    aes = robjects.r['aes']
    add = robjects.r('ggplot2:::"+.ggplot"')
    layer = robjects.r['layer']
    facet_wrap = robjects.r['facet_wrap']
    ggsave = robjects.r['ggsave']
    plot = ggplot(dataframe, robjects.r('aes(%s, %s,fill=%s)' % (xaxis, yaxis, color )))
    plot = add(plot, robjects.r('theme_bw()'))
    plot = add(plot, layer(geom="bar",stat='identity', position='dodge'))
    plot = add(plot, facet_wrap(robjects.r('~ %s'% facet), scale='free_x'))
    plot = add(plot, robjects.r('scale_x_discrete()'))
    plot = add(plot, robjects.r('scale_fill_brewer("Set1")'))
    #plot = add(plot, robjects.r('scale_fill_grey()'))
    #robjects.r('grob = ggplotGrob(%s)' % plot)
    plot = add(plot, robjects.r('opts(axis.ticks.x = theme_blank())'))
    plot = add(plot, robjects.r('opts(axis.text.x = theme_blank())'))
    #robjects.r('grid.gedit(gPath("xaxis", "labels"), gp=gpar(fontsize=6))')
    plot = add(plot, robjects.r('opts(title = "%s")' %  title))
    ggsave(filename=output_filename,plot=plot, width=10, height=10)


def doHistogramPlot(dataframe,title, xaxis, color= None,group=None,  facet = None,position='dodge',  output_filename = False):
    load_r()
    if not output_filename:
        raise ValueError("You have to specify an output_filename")
    robjects.r('library(ggplot2)')
    ggplot = robjects.r['ggplot']
    aes = robjects.r['aes']
    add = robjects.r('ggplot2:::"+.ggplot"')
    layer = robjects.r['layer']
    facet_wrap = robjects.r['facet_wrap']
    ggsave = robjects.r['ggsave']

    aes_params = []
    aes_params.append('%s' % xaxis)


    if color:
        aes_params.append('fill=%s'  % color)
    if group:
        aes_params.append('group=%s' % group)
    aes_params = ", ".join(aes_params)
    plot = ggplot(dataframe, robjects.r('aes(%s)' % (aes_params, )))
    #plot = add(plot, robjects.r('theme_bw()'))
    #plot = add(plot, robjects.r('scale_x_discrete()'))
    plot = add(plot, layer(geom="bar", stat='bin', position=position))
    if (facet):
        plot = add(plot, facet_wrap(robjects.r('~ %s'% facet), scale='free_x'))
    #plot = add(plot, robjects.r('scale_fill_brewer("Set1")'))
    #plot = add(plot, robjects.r('scale_fill_grey()'))
    #robjects.r('grob = ggplotGrob(%s)' % plot)
    #plot = add(plot, robjects.r('opts(axis.ticks.x = theme_blank())'))
    #plot = add(plot, robjects.r('opts(axis.text.x = theme_blank())'))
    #robjects.r('grid.gedit(gPath("xaxis", "labels"), gp=gpar(fontsize=6))')
    plot = add(plot, robjects.r('opts(title = "%s")' %  title))
    ggsave(filename=output_filename,plot=plot, width=8, height=6)

def doScatterPlot(dataframe, title, xaxis, yaxis, color=None, output_filename = False):
    load_r()
    if not output_filename:
        raise ValueError("You have to specify an output_filename")
    robjects.r('library(ggplot2)')
    ggplot = robjects.r['ggplot']
    aes = robjects.r['aes']
    add = robjects.r('ggplot2:::"+.ggplot"')
    layer = robjects.r['layer']
    facet_wrap = robjects.r['facet_wrap']
    ggsave = robjects.r['ggsave']

    aes_params = []
    aes_params.append('x=%s' % xaxis)
    aes_params.append('y=%s' % yaxis)
    if color:
        aes_params.append('color=%s'  % color)
    aes_params = ", ".join(aes_params)

    plot = ggplot(dataframe, robjects.r('aes(%s)' % (aes_params, )))
    plot = add(plot, layer(geom="point"))
    if color:
        plot = add(plot, robjects.r('scale_colour_gradient()'))
    #plot = add(plot, robjects.r('scale_fill_brewer("Set1")'))
    #plot = add(plot, robjects.r('opts(title = "%s")' %  title))
    ggsave(filename=output_filename,plot=plot, width=8, height=6)

def plotArray(numpy_array, title, xaxis_name = 'x', yaxis_name = 'y', xaxis_offset = 0, color=None,  output_filename = False):
    load_r()
    if not output_filename:
        raise ValueError("You have to specify an output_filename")
    xs = []
    ys = []
    for (x, y) in enumerate(numpy_array):
        xs.append(x + xaxis_offset)
        ys.append(y)
    import exptools
    df = exptools.DataFrame.DataFrame({xaxis_name: xs, yaxis_name: ys})
    robjects.r('library(ggplot2)')
    ggplot = robjects.r['ggplot']
    aes = robjects.r['aes']
    add = robjects.r('ggplot2:::"+.ggplot"')
    layer = robjects.r['layer']
    facet_wrap = robjects.r['facet_wrap']
    ggsave = robjects.r['ggsave']

    aes_params = []
    aes_params.append('x=%s' % xaxis_name)
    aes_params.append('y=%s' % yaxis_name)
    if color:
        aes_params.append('color=%s'  % color)
    aes_params = ", ".join(aes_params)
    plot = ggplot(dataframe, robjects.r('aes(%s)' % (aes_params, )))
    plot = add(plot, layer(geom="point"))
    if color:
        plot = add(plot, robjects.r('scale_colour_gradient()'))
    ggsave(filename=output_filename)

def doJitterPlot(dataframe, title, xaxis, yaxis, group=None, color=None, size=None,shape=None, output_filename = False):
    load_r()
    if not output_filename:
        raise ValueError("You have to specify an output_filename")
    robjects.r('library(ggplot2)')
    ggplot = robjects.r['ggplot']
    aes = robjects.r['aes']
    add = robjects.r('ggplot2:::"+.ggplot"')
    layer = robjects.r['layer']
    facet_wrap = robjects.r['facet_wrap']
    position_jitter = robjects.r['position_jitter']
    ggsave = robjects.r['ggsave']

    aes_params = []
    aes_params.append('x=%s' % xaxis)
    aes_params.append('y=%s' % yaxis)
    if color:
        aes_params.append('color=%s'  % color)
    if group:
        aes_params.append('group=%s' % group)
    if size:
        aes_params.append('size=%s' % size)
    if shape:
        aes_params.append('shape=%s' % shape)
        
    aes_params = ", ".join(aes_params)

    plot = ggplot(dataframe, robjects.r('aes(%s)' % (aes_params, )))
    plot = add(plot, layer(geom="jitter", position=position_jitter(width=0.5)))
 #   if color:
  #      plot = add(plot, robjects.r('scale_colour_gradient()'))
    #plot = add(plot, robjects.r('scale_fill_brewer("Set1")'))
    #plot = add(plot, robjects.r('opts(title = "%s")' %  title))
    ggsave(filename=output_filename,plot=plot, width=8, height=6)
<|MERGE_RESOLUTION|>--- conflicted
+++ resolved
@@ -1,13 +1,9 @@
 import exptools
-exptools.ensureSoftwareVersion('pyvenn','tip')
 import sys
 from hilbert import hilbert_plot
 import rpy2.robjects as robjects
-<<<<<<< HEAD
-import venn
-=======
+exptools.ensureSoftwareVersion('pyvenn')
 import pyvenn
->>>>>>> 8b04a87a
 
 _r_loaded = False
 def load_r():
@@ -346,58 +342,55 @@
     plot.render(output_filename)
 
 def plot_venn(sets, output_filename, width=8, height=8):
-<<<<<<< HEAD
-    df = venn.VennDiagram(sets)
-    df.plot_normal(output_filename, width, height)
-=======
-    vd = pyvenn.Venn(sets)
-    try:
-        vd.plot_proportional(output_filename, width)
-    except:
-        vd.plot_normal(output_filename, width) 
-    #_venn_plot_weights(sets ,output_filename, width, height)
- 
-def _venn_plot_sets(sets, output_filename, width=8, height=8):
-    """Plot a venn diagram into the pdf file output_filename.
-    Takes a dictionary of sets and passes them straight on to R"""
-    raise TypeError("This is an error checking function")
-    load_r()
-    robjects.r('pdf')(output_filename, width=width, height=height)
-    x = robjects.r('Venn')(Sets = [numpy.array(list(x)) for x in sets.values()], SetNames=sets.keys())
-    robjects.r('plot')(x, **{'type': 'squares', 'doWeights': False})
-    robjects.r('dev.off()')
-
-def _venn_plot_weights(sets, output_filename, width=8, height=8):
-    """Plot a venn diagram into the pdf file output_filename.
-    Takes a dictionary of sets and does the intersection calculation in python
-    (which hopefully is a lot faster than passing 10k set elements to R)
-    (and anyhow, we have the smarter code)"""
-    load_r()
-    weights = [0]
-    sets_by_power_of_two = {}
-    for ii, kset in enumerate(sorted(sets.keys())):
-        iset = sets[kset]
-        sets_by_power_of_two[2**ii] = set(iset)
-    for i in xrange(1, 2**len(sets)):
-        sets_to_intersect = []
-        to_exclude = set()
-        for ii in xrange(0, len(sets)):
-            if (i & (2**ii)):
-                sets_to_intersect.append(sets_by_power_of_two[i & (2**ii)])
+    df = pyvenn.VennDiagram(sets)
+    df.plot_normal(output_filename, width)
+
+def powerset(seq):
+    """
+    Returns all the subsets of this set. This is a generator.
+    """
+    if len(seq) <= 1:
+        yield seq
+        yield []
+    else:
+        for item in powerset(seq[1:]):
+            yield [seq[0]]+item
+            yield item
+
+def intersection(list_of_sects):
+    final_set = list_of_sects[0]
+    for k in list_of_sects[1:]:
+        final_set = final_set.intersection(k)
+    return k
+
+def union(list_of_sects):
+    final_set = list_of_sects[0]
+    for k in list_of_sects[1:]:
+        final_set = final_set.union(k)
+    return k
+
+def dump_venn(sets, output_filename):
+    dfs = {}
+    ordered = sets.keys()
+    ordered.sort()
+
+    for subset in powerset(sets.keys()):
+        not_in_set = []
+        name_of_subset = [] 
+        for name in ordered:
+            if name in subset:
+                name_of_subset.append(name)
             else:
-                to_exclude = to_exclude.union(sets_by_power_of_two[(2**ii)])
-        final = set.intersection(*sets_to_intersect) - to_exclude
-        weights.append( len(final))
-    robjects.r('pdf')(output_filename, width=width, height=height)
-    x = robjects.r('Venn')(Weight = numpy.array(weights), SetNames=sorted(sets.keys()))
-    if len(sets) <= 3:
-        venn_type = 'circles'
-    else:
-        venn_type = 'squares'
-
-    robjects.r('plot')(x, **{'type': venn_type, 'doWeights': False})
-    robjects.r('dev.off()')
->>>>>>> 8b04a87a
+                name_of_subset.append("(NOT %s)" % name)
+                not_in_set.append(name)
+        name_of_subset = " AND ".join(name_of_subset)
+        actual_set = intersection(sets[x] for x in subset).difference(union(sets[x] for x in not_in_set))
+        df = exptools.DataFrame({"Name": actual_set})
+        dfs[name_of_subset] = df
+    exptools.DF.DF2Excel().write(dfs, output_filename)
+
+
+
 
 
  
