## Copyright (c) 2009-2015, Florian Finkernagel. All rights reserved.

## Redistribution and use in source and binary forms, with or without
## modification, are permitted provided that the following conditions are
## met:

##     * Redistributions of source code must retain the above copyright
##       notice, this list of conditions and the following disclaimer.

##     * Redistributions in binary form must reproduce the above
##       copyright notice, this list of conditions and the following
##       disclaimer in the documentation and/or other materials provided
##       with the distribution.

##     * Neither the name of the Andrew Straw nor the names of its
##       contributors may be used to endorse or promote products derived
##       from this software without specific prior written permission.

## THIS SOFTWARE IS PROVIDED BY THE COPYRIGHT HOLDERS AND CONTRIBUTORS
## "AS IS" AND ANY EXPRESS OR IMPLIED WARRANTIES, INCLUDING, BUT NOT
## LIMITED TO, THE IMPLIED WARRANTIES OF MERCHANTABILITY AND FITNESS FOR
## A PARTICULAR PURPOSE ARE DISCLAIMED. IN NO EVENT SHALL THE COPYRIGHT
## OWNER OR CONTRIBUTORS BE LIABLE FOR ANY DIRECT, INDIRECT, INCIDENTAL,
## SPECIAL, EXEMPLARY, OR CONSEQUENTIAL DAMAGES (INCLUDING, BUT NOT
## LIMITED TO, PROCUREMENT OF SUBSTITUTE GOODS OR SERVICES; LOSS OF USE,
## DATA, OR PROFITS; OR BUSINESS INTERRUPTION) HOWEVER CAUSED AND ON ANY
## THEORY OF LIABILITY, WHETHER IN CONTRACT, STRICT LIABILITY, OR TORT
## (INCLUDING NEGLIGENCE OR OTHERWISE) ARISING IN ANY WAY OUT OF THE USE
## OF THIS SOFTWARE, EVEN IF ADVISED OF THE POSSIBILITY OF SUCH DAMAGE.

"""A wrapper around ggplot2 ( http://had.co.nz/ggplot2/ )

Takes a pandas.DataFrame object, then add layers with the various add_xyz
functions (e.g. add_scatter).

Referr to the ggplot documentation about the layers (geoms), and simply
replace geom_* with add_*.
See http://docs.ggplot2.org/0.9.3.1/index.html

You do not need to seperate aesthetics from values - the wrapper
will treat a parameter as value if and only if it is not a column name.
(so y = 0 is a value, color = 'blue 'is a value - except if you have a column
'blue', then it's a column!. And y = 'value' doesn't work, but that seems to be a ggplot issue).

When the DataFrame is passed to R:
    - row indices are truned into columns with 'reset_index'
    - multi level column indices are flattend by concatenating them with ' '
        -> (X, 'mean) becomes 'x mean'

Error messages are not great - most of them translate to 'one or more columns were not found',
but they can appear as a lot of different actual messages such as
    - argument "env" is missing, with no defalut
    - object 'y' not found
    - object 'dat_0' not found
    - requires the follewing missing aesthetics: x
    - non numeric argument to binary operator
without actually quite pointing at what is strictly the offending value.
Also, the error appears when rendering (or printing in ipython notebook),
not when adding the layer.






"""
try:
    import rpy2
    import rpy2.robjects as robjects
    import rpy2.rinterface as rinterface
    RNULL = robjects.NULL
    try:
        import exptools
        exptools.load_software('pandas')
        exptools.load_software('ggplot2')
        exptools.load_software('cowplot')
        import ggplot2
        import cowplot
        ggplot2.load_r()
        cowplot.load_r()
    except (ImportError, rpy2.rinterface.RRuntimeError):
        pass
except ImportError:
    RNULL = None
    pass

import itertools
try:
    from collections import OrderedDict
except ImportError:
    from ordereddict import OrderedDict
import numpy
import math
import pandas
import tempfile
import os

_r_loaded = False


def load_r():
    """Lazy R loader"""
    global _r_loaded
    if not _r_loaded:
        global NA
        global robjects
        NA = robjects.r("NA")
        robjects.r('library(grid)')
        robjects.r('library(ggplot2)')
        robjects.r('library(scales)')
        #apperantly, as_df is missing in some downloaded versions of plyr
        robjects.r("""as_df = function (output)
{
    if (length(output) == 0)
        return(data.frame())
    df <- data.frame(matrix(ncol = 0, nrow = length(output[[1]])))
    for (var in names(output)) {
        df[var] <- output[var]
    }
    df
}
""")
        if robjects.r("exists('Trans')")[0]:  # pre ggplot 0.9 style
            robjects.r("""
TransInvNegLog10 <- Trans$new("InvNegLog10", f = function(x) 10^(-x),
inverse = function(x) -log10(x), labels = function(x) x)
TransInvNegLog10b <- Trans$new("InvNegLog10b",
            f = function(x) -log10(x),
            inverse = function(x) 10^-x,
            labels = function(x) bquote(10^.(-x)))

""")
        else:  # post ggplot 0.9 style
            robjects.r("""
TransInvNegLog10 <- scales::trans_new(name="InvNegLog10",
                transform = function(x) 10^(-x),
                inverse = function(x) -log10(x),
                format = function(x) x)
TransInvNegLog10b <- scales::trans_new(name="InvNegLog10b",
            transform = function(x) -log10(x),
            inverse = function(x) 10^-x,
            format = function(x) bquote(10^.(-x)))

""")
        

def r_expression(expr):
    return robjects.r('expression(%s)' % expr)


ipython_plot_width = 480
ipython_plot_height = 480


class _PlotBase(object):
    def render_notebook(self, width=800, height=600):
        from IPython.core.display import Image
        tf = tempfile.NamedTemporaryFile(suffix='.png')
        self.render(tf.name, width=width/72., height=height/72., dpi=72)
        return Image(tf.name)

    def _repr_png_(self, width=None, height=None):
        """Show the plot in the ipython notebook (ie. return png formated image data)"""
        if width is None:
            width = self.ipython_plot_width
            height = self.ipython_plot_height
        try:
            handle, name = tempfile.mkstemp(suffix=".png") # mac os for some reason would not read back again from a named tempfile.
            os.close(handle)
            self.render(name, width=width/72., height=height/72., dpi=72)
            tf = open(name, "r")
            result = tf.read()
            tf.close()
            return result
        finally:
            os.unlink(name)

    def _repr_svg_(self, width=None, height=None):
        """Show the plot in the ipython notebook (ie. return svg formated image data)"""
        if width is None:
            width = self.ipython_plot_width / 150. * 72
            height = self.ipython_plot_height / 150. * 72
        try:
            handle, name = tempfile.mkstemp(suffix=".svg") # mac os for some reason would not read back again from a named tempfile.
            os.close(handle)
            self.render(name, width=width/72., height=height/72., dpi=72)
            tf = open(name, "r")
            result = tf.read()
            tf.close()
            return result, {"isolated": True}
        finally:
            os.unlink(name)

    def parse_param(self, name, value, required=True):
        """
        Transform parameters into either aes_params or other_params,
        depending on whether they are in our df.
        if value is None, this parameter is ignored

        """
        if value is not None:
            if isinstance(value, tuple):  # this  allows renaming columns when plotting - why is this here? Is this actually useful
                new_name = value[1]
                value = value[0]
                self.to_rename[value] = new_name
            if value in self.old_names:
                self.aes_collection[name] = value
            else:
                if value == '..level..':
                    self.aes_collection[name] = '..level..'  # robjects.r('expression(..level..)')
                else:
                    self.other_collection[name] = value

    def reset_params(self, data):
        """Prepare the dictionaries used by parse_param"""
        self.aes_collection = {}
        self.other_collection = {}
        if data is not None:
            self.other_collection['data'] = convert_dataframe_to_r(self._prep_dataframe(data))

    def _build_aesthetic(self, params):
        """Transform a python list of aesthetics to the R aes() object"""
        aes_params = self._translate_params(params)
        aes_params = ", ".join(aes_params)
        return robjects.r('aes(%s)' % aes_params)

    def _translate_params(self, params):
        """Translate between the original dataframe names and the numbered ones we assign
        to avoid r-parsing issues"""
        aes_params = []
        for aes_name, aes_column in params.items():
            if aes_column in self.old_names:
                self.used_columns.update([aes_column])
                new_name = 'dat_%s' % self.old_names.index(aes_column)
                aes_params.append('%s=%s' % (aes_name, new_name))
                if aes_column in self.to_rename:
                    self._fix_axis_label(aes_name, new_name, self.to_rename[aes_column])
                else:
                    self._fix_axis_label(aes_name, new_name, aes_column)
            else:  # a fixeud value
                aes_params.append("%s=%s" % (aes_name, aes_column))
        return aes_params


def _geoms():
    """Define the geoms ggplot supports"""
    # python method name (add_ + name), geom (R) name, required attributes, optional attributes, default attribute values
    return (
            # ageoms

            ('ab_line', 'geom_abline', ['intercept', 'slope'], ['alpha', 'size', 'color', 'linetype'], {}, ''),
            ('area', 'geom_area', ['x', 'y'], ['alpha', 'color', 'fill', 'linetype', 'size', 'position'], {}, ''),
            ('bar', 'geom_bar', ['x', 'y'], ['color', 'group', 'fill', 'position', 'stat', 'order', 'alpha', 'weight', 'width'], {'position': 'dodge', 'stat': 'identity'}, ''),
            ('bin2d', 'geom_bin2d', ['xmin', 'xmax', 'ymin', 'ymax'], ['alpha', 'color', 'fill', 'linetype', 'size', 'weight'], {}, ''),
            ('blank', 'geom_blank', [], [], {}, ''),
            (('box_plot', 'boxplot'), 'geom_boxplot', ['x', 'y'], ['alpha', 'color', 'fill', 'group', 'linetype', 'shape', 'size', 'weight', 'notch', 'position', 'outlier.shape', 'width',], {}, 'a box plot with the default stat (10/25/50/75/90 percentile)'),
            (('box_plot2', 'boxplot2'), 'geom_boxplot', ['x', 'lower', 'middle', 'upper', 'ymin', 'ymax'], ['alpha', 'color', 'fill', 'group', 'linetype', 'shape', 'size', 'weight', 'stat'],
                {'stat': 'identity'}, ' box plot where you define everything manually'),
            ('contour', 'geom_contour', ['x', 'y'], ['alpha', ' color', 'linetype', 'size', ' weight'], {}, ''),
            ('crossbar', 'geom_crossbar', ['x', 'y', 'ymin', 'ymax'], ['alpha', 'color', 'fill', 'linetype', 'size'], {}, ''),
            ('curve', 'geom_curve', ['x', 'xend', 'y', 'yend'], ['alpha', 'color', 'curvature', 'ncp', 'angle', 'arrow', 'lineend'], {'curvature': 0.5}, ''),
            ('density', 'geom_density', ['x', 'y'], ['alpha', 'color', 'fill', 'linetype', 'size', ' weight', 'stat', 'group', 'adjust'],
                {
                    'bw': lambda mappings: (robjects.r('bw.SJ')(self.dataframe.get_column_view(self.old_names.index(mappings['x'])))),
                    'y': 'count',
            }, ''),
            ('density_2d', 'geom_density2d', ['x', 'y'], ['alpha', 'color', 'linetype', 'fill', 'contour'], {}, ''),
            ('error_bars', 'geom_errorbar', ['x', 'ymin', 'ymax'], ['alpha', 'color', 'group', 'linetype', 'size', 'width', 'position'], {'width': 0.25}, ''),
            ('error_barsh', 'geom_errorbarh', ['x', 'y', 'xmin', 'xmax'], ['alpha', 'color', 'group', 'linetype', 'size', 'width'], {'width': 0.25}, ''),
            ('freq_poly', 'geom_freq_poly', [], ['alpha', 'color', 'linetype', 'size'], {}, ''),
            ('hex', 'geom_hex', ['x', 'y'], ['alpha', 'color', 'fill', 'size'], {}, ''),
            #  ('histogram', this is it's own function
            ('histogram', 'geom_histogram', ['x', 'y'], ['color', ' group', 'fill', 'position', 'add_text', 'binwidth', 'alpha', 'size', 'stat'], {'y': '..count..', 'position': 'dodge', 'stat': 'bin'}, ''),

            (('horizontal_line', 'horizontal_bar', 'hline'), 'geom_hline', ['yintercept'], ['alpha', 'color', 'linetype', 'size'], {'alpha': 0.5, 'color': 'black', 'size': 1}, 'Renamed hline'),
            ('label', 'geom_label', ['x', 'y', 'label'], ['alpha', 'angle', 'color', 'family', 'fontface', 'hjust', 'vjust', 'lineheight', 'size', 'vjust', 'parse', 'nudge_x', 'nudge_y', 'label.padding', 'label.r', 'label.size', 'show.legend', 'check_overlap', 'position'], {'position: identitiy'}, ''),
            ('line', 'geom_line', ['x', 'y'], ['color', 'group', 'shape', 'alpha', 'size', 'stat', 'fun.y', 'linetype'], {}, ''),
            ('linerange', 'geom_linerange', ['x', 'ymax', 'ymin'], ['alpha', 'color', 'linetype', 'size'], {}, ''),

            ('map', 'geom_map', ['map_id'], ['alpha', 'color', 'fill', 'linetype', 'size'], {}, ''),
            ('path', 'geom_path', ['x', 'y'], ['alpha', 'color', 'fill', 'linetype', 'size', 'group'], {}, ''),
            (('point', 'scatter'), 'geom_point', ['x', 'y'], ['color', 'group', 'shape', 'size', 'alpha', 'stat', 'fun.y', 'position'], {}, ''),
            ('jitter', 'geom_jitter', ['x', 'y'], ['color', 'group', 'shape', 'size', 'alpha', 'stat', 'fun.y', 'position'], {}, ''),
            ('pointrange', 'geom_pointrange', ['x', 'y', 'ymin', 'ymax'], ['alpha', 'color', ' fill', 'linetype', 'shape', 'size'], {}, ''),
            ('polygon', 'geom_polygon', ['x', 'y'], ['alpha', 'color', 'fill', 'linetype', 'size'], {}, ''),
            ('quantile', 'geom_quantile', ['x', 'y'], ['alpha', 'color', 'linetype', 'size', 'weight'], {}, ''),
            ('raster', 'geom_raster', ['x', 'y'], ['fill', 'alpha'], {}, ''),
            ('rect', 'geom_rect', ['xmin', 'xmax', 'ymin', 'ymax'], ['alpha', 'color', 'fill', 'linetype', 'size'], {'alpha': 1}, ''),
            ('ribbon', 'geom_ribbon', ['x', 'ymin', 'ymax'], ['alpha', 'color', 'fill', 'linetype', 'size', 'position'], {}, ''),
            ('rug', 'geom_rug', [], ['sides'], {'sides': 'bl'}, ''),
            ('segment', 'geom_segment', ['x', 'xend', 'y', 'yend'], ['alpha', 'color', 'linetype', 'size'], {'size': 0.5}, ''),
            ('smooth', 'geom_smooth', ['x', 'y'], ['alpha', 'color', ' fill', 'linetype', 'size', 'weight', 'method', 'group'], {}, ''),
            ('step', 'geom_step', ['x', 'y'], ['direction', 'stat', 'position', 'alpha', 'color', 'linetype', 'size'], {}, ''),
            ('text', 'geom_text', ['x', 'y', 'label'], ['alpha', 'angle', 'color', 'family', 'fontface', 'hjust', 'vjust', 'lineheight', 'size', 'vjust', 'parse', 'nudge_x', 'nudge_y', 'label.padding', 'label.r', 'label.size', 'show.legend', 'check_overlap', 'position'], {'position: identity'}, ''),
            ('tile', 'geom_tile', ['x', 'y'], ['alpha', 'color', 'fill', 'size', 'linetype', 'stat'], {}, ''),
            ('violin', 'geom_violin', ['x', 'y'], ['alpha', 'color', 'fill', 'linetype', 'size', 'weight', 'scale', 'stat', 'position', 'trim'], {'stat': 'ydensity'}, ''),

            (('vertical_line', 'vertical_bar', 'vline'), 'geom_vline', ['xintercept'], ['alpha', 'color', 'size', 'linetype'], {'alpha': 0.5, 'color': 'black', 'size': 1}, ''),


            ('stacked_bar_plot', 'geom_bar', ['x', 'y', 'fill'], ['position', 'stat'], {'position': 'stack', 'stat': 'identity'}, ''),  # do we still need this?
            # annotations
            ('annotation_logticks', 'annotation_logticks', [], ['base', 'sides', 'scaled', 'short', 'mid', 'long'],
                {
                    'base': 10,
                    'sides': "bl",
                    'scaled': True,
                    'short': robjects.r('unit')(0.1, "cm"),
                    'mid': robjects.r('unit')(0.2, "cm"),
                    'long': robjects.r('unit')(0.3, "cm"),
                 }, ''),
    )


class Plot(_PlotBase):

    def __init__(self, dataframe, *ignored):
        """Create a new ggplot2 object from DataFrame"""
        load_r()
        self.r = {}
        self.r['ggplot'] = robjects.r['ggplot']
        self.r['aes'] = robjects.r['aes']
        if robjects.r("exists('ggplot2:::\"+.ggplot\"')")[0]:
            self.r['add'] = robjects.r('ggplot2:::"+.ggplot"')
        else:
            self.r['add'] = robjects.r('ggplot2::"%+%"')

        self.r['layer'] = robjects.r['layer']
        self.r['facet_wrap'] = robjects.r['facet_wrap']
        self.r['geom_text'] = robjects.r['geom_text']
        self.r['ggsave'] = robjects.r['ggsave']
        self.old_names = []
        self.lab_rename = {}
        self.dataframe = self._prep_dataframe(dataframe)
        self._other_adds = []
        self.to_rename = {}
        self._add_geom_methods()
        self.previous_mappings = {}
        self.ipython_plot_width = ipython_plot_width
        self.ipython_plot_height = ipython_plot_height
        self.used_columns = set()
        self.limitsize = True
        self.default_theme()

    def default_theme(self):
        self.theme_grey()  # apply default theme..,.

    def _build_plot(self):
        plot = self.r['ggplot'](convert_dataframe_to_r(self.dataframe))
        for obj in self._other_adds:
            plot = self.r['add'](plot, obj)
        for name, value in self.lab_rename.items():
            plot = self.r['add'](
                    plot, robjects.r('labs(%s = "%s")' % (name, value)))
        return plot
        

    def render(self, output_filename, width=8, height=6, dpi=300, din_size = None):
        """Save the plot to a file.
        If you set @din_size to A4, it will overwrite width and height with a portrait orientend A4 sheet of paper
        
        """
        if din_size == 'A4':
            width = 8.267
            height = 11.692

        plot = self._build_plot()
        output_filename = output_filename.replace('%', '%%')  # R tries some kind of integer substitution on these, so we need to double the %
        kwargs = {}
        if output_filename.endswith('.png'):
            kwargs['type'] = 'cairo'
        self.r['ggsave'](filename=output_filename, plot=plot, width=width, height=height, dpi=dpi, limitsize = self.limitsize, **kwargs)

    def _prep_dataframe(self, df):
        """prepare the dataframe by renaming all the columns
        (we use this to get around R naming issues - the axis get labled correctly later on)"""
        if 'pydataframe.dataframe.DataFrame' in str(type(df)):
            df = self._convert_pydataframe(df)
        elif isinstance(df, dict):
            df = pandas.DataFrame(df)
        if isinstance(df.columns, pandas.MultiIndex):
            df.columns = [' '.join(col).strip() for col in df.columns.values]
        df = df.reset_index()
        #df = dataframe.copy()
        new_names = []
        for name in df.columns:
            if not name in self.old_names:
                new_names.append(name)
        self.old_names.extend(new_names)
        rename = dict([(name, 'dat_%s' % self.old_names.index(name)) for name in df.columns])
        df = df.rename(columns = rename)
        return df

    def _convert_pydataframe(self, pdf):
        """Compability shim for still being able to use old pydataframes with the new pandas interface"""
        d = {}
        for column in pdf.columns_ordered:
            o = pdf.gcv(column)
            if 'pydataframe.factors.Factor' in str(type(o)):
                d[column] = pandas.Series(pandas.Categorical(o.as_levels(), categories = o.levels))
            else:
                d[column] = o
        return pandas.DataFrame(d)

    def _translate_params(self, params):
        """Translate between the original dataframe names and the numbered ones we assign
        to avoid r-parsing issues"""
        aes_params = []
        for aes_name, aes_column in params.items():
            if aes_column in self.old_names:
                self.used_columns.update([aes_column])
                new_name = 'dat_%s' % self.old_names.index(aes_column)
                aes_params.append('%s=%s' % (aes_name, new_name))
                if aes_column in self.to_rename:
                    self._fix_axis_label(aes_name, new_name, self.to_rename[aes_column])
                else:
                    self._fix_axis_label(aes_name, new_name, aes_column)
            else:  # a fixeud value
                aes_params.append("%s=%s" % (aes_name, aes_column))
        return aes_params

    def _fix_axis_label(self, aes_name, new_name, real_name):
        """Reapply the correct (or new) labels to the axis, overwriting our dat_%i numbered dataframe
        columns"""
        which_legend = False
        if aes_name == 'x':
            which_legend = 'x'
        elif aes_name == 'y':
            which_legend = 'y'
        elif aes_name == 'color' or aes_name == 'colour':
            which_legend = 'colour'
        elif aes_name == 'fill':
            which_legend = 'fill'
        elif aes_name == 'shape':
            which_legend = 'shape'
        elif aes_name == 'size':
            which_legend = 'size'
        if which_legend:
            self.lab_rename[which_legend] = real_name

    def _add(self, geom_name, required_mappings, optional_mappings, defaults, args, kwargs, target):
        """The generic method to add a geom to the ggplot.
        You need to call add_xyz (see _add_geom_methods for a list, with each variable mapping
        being one argument) with the respectivly required parameters (see ggplot documentation).
        You may optionally pass in an argument called data, which will replace the plot-global dataframe
        for this particular geom
        """
        mappings = {}
        all_defined_mappings = required_mappings + optional_mappings
        for a, b in zip(all_defined_mappings, args):  # so that you could in theory also pass the optional_mappings by position...required_mappings
            mappings[a] = b
        mappings.update(kwargs)

        if 'data' in mappings:
            data = mappings['data']
            del mappings['data']
        else:
            data = None
        for mapping in mappings:
            if mapping not in required_mappings and mapping not in optional_mappings:
                raise ValueError("%s does not take parameter %s" % (geom_name, mapping))
        for mapping in required_mappings:
            if mapping not in mappings:
                if mapping in defaults:
                    if hasattr(defaults[mapping], '__call__', ):
                        mappings[mapping] = defaults[mapping](mappings)
                    else:
                        mappings[mapping] = defaults[mapping]
                elif mapping in self.previous_mappings:
                    mappings[mapping] = self.previous_mappings[mapping]
                else:
                    raise ValueError("Missing required mapping in %s: %s" % (geom_name, mapping))
            else:
                self.previous_mappings[mapping] = mappings[mapping]
        for mapping in optional_mappings:
            if mapping not in mappings:
                if mapping in defaults:
                    if hasattr(defaults[mapping], '__call__', ):
                        mappings[mapping] = defaults[mapping](mappings)
                    else:
                        mappings[mapping] = defaults[mapping]
                else:
                    mappings[mapping] = None

        self.reset_params(data)
        for param in mappings:
            self.parse_param(param, mappings[param])

        if 'stat' in self.other_collection and 'y' in self.other_collection:  # support ..count.. and so on
            self.aes_collection['y'] = self.other_collection['y']
            del self.other_collection['y']

        if geom_name.startswith('annotation'):
            target.append(robjects.r(geom_name)(**self.other_collection))
        else:
            target.append(robjects.r(geom_name)(self._build_aesthetic(self.aes_collection), **self.other_collection))
        return self

    def _add_geom_methods(self):
        """add add_xyz methods for all geoms in ggplot.
        All geoms have required & optional attributes and take an optional data parameter with another
        dataframe
        """
        methods = _geoms()
        for x in methods:
            if len(x) != 6:
                raise ValueError("Wrong number of arguments: %s" % (x,))

        for (names, geom, required, optional, defaults, doc_str) in methods:
            def define(geom, required, optional, defaults):  # we need to capture the variables...
                def do_add(*args, **kwargs):
                    return self._add(geom, required, optional, defaults, args, kwargs, self._other_adds)
                do_add.__doc__ = doc_str
                return do_add
            f = define(geom, required, optional, defaults)
            if isinstance(names, str):
                names = [names]
            for name in names:
                if not hasattr(self, 'add_' + name):  # so we can still overwrite them by defining functions by hand
                    setattr(self, 'add_' + name, f)  # legacy names, basically
            if not hasattr(self, geom):
                setattr(self, geom, f)

    def add_jitter(self, x, y, jitter_x = True, jitter_y = True, **kwargs):
        # an api changed necessitates this - jitter_x and jitter_y have been replaced with position_jitter(width, height)...

        position_jitter_params = {}
        if jitter_x is True:
            position_jitter_params['width'] = robjects.r('NULL')
        elif isinstance(jitter_x, float) or isinstance(jitter_x, int):
            position_jitter_params['width'] = jitter_x
        elif jitter_x is False:
            position_jitter_params['width'] = 0
        else:
            raise ValueError("invalid jitter_x value")
        if jitter_y is True:
            position_jitter_params['height'] = robjects.r('NULL')
        elif isinstance(jitter_y, float) or isinstance(jitter_y, int):
            position_jitter_params['height'] = jitter_y
        elif jitter_y is False:
            position_jitter_params['height'] = 0
        else:
            raise ValueError("invalid jitter_y value")
        kwargs['position'] = robjects.r('position_jitter')(**position_jitter_params)
        self._add('geom_jitter', ['x', 'y'], ['color', 'group', 'shape', 'size', 'alpha', 'stat', 'fun.y', 'position'], {}, args = [x, y], kwargs = kwargs, target=self._other_adds)
        #self._other_adds.append(
                #robjects.r('geom_jitter')(self._build_aesthetic(aes_params), **other_params)
            #)
        return self

    def add_histogram(self, x_column, y_column="..count..", color=None, group=None, fill=None, position="dodge", add_text=False, bin_width=None, alpha=None, size=None, data = None):
        aes_params = {'x': x_column}
        other_params = {}
        stat_params = {}
        if fill:
            if fill in self.old_names:
                aes_params['fill'] = fill
            else:
                other_params['fill'] = fill
        if color:
            if color in self.old_names:
                aes_params['colour'] = color
            else:
                other_params['colour'] = color
        if group:
            aes_params['group'] = group
            #x = x_column, y = y_column)
        if bin_width:
            other_params['binwidth'] = bin_width
        if not alpha is None:
            if alpha in self.old_names:
                aes_params['alpha'] = alpha
            else:
                other_params['alpha'] = alpha
        if size:
            other_params['size'] = size
        if data is not None:
            other_params['data'] = convert_dataframe_to_r(self._prep_dataframe(data))
        aes_params['y'] = y_column
        if stat_params:
            #other_params.update(stat_params)
            other_params['position'] = position
            #print 'a', other_params
            self._other_adds.append(
                robjects.r('geom_bar')(self._build_aesthetic(aes_params),
                                   **other_params)
            )
        else:
            other_params['position'] = position
            #print 'b', other_params
            self._other_adds.append(
                robjects.r('geom_histogram')(self._build_aesthetic(aes_params), **other_params)
            )
        if add_text:
            self._other_adds.append(
                robjects.r('geom_text')(
                    self._build_aesthetic({'x': x_column, 'y': '..count..', 'label': '..count..'}), stat='bin'))
        return self

    def geom_histogram(self, *args, **kwargs):
        self.add_histogram(*args, **kwargs)

    def add_cummulative(self, x_column, ascending=True, percent = False, percentile = 1.0):
        """Add a line showing cumulative % of data <= x.
        if you specify a percentile, all data at the extreme range is dropped


        """
        total = 0
        current = 0
        try:
            column_name = 'dat_%s' % self.old_names.index(x_column)
        except ValueError:
            raise ValueError("Could not find column %s, available: %s" % (x_column, self.old_names))
        column_data = self.dataframe[column_name].copy()  # explicit copy!
        column_data = column_data[~numpy.isnan(column_data)]
        column_data = numpy.sort(column_data)
        total = float(len(column_data))
        real_total = total
        if not ascending:
            column_data = column_data[::-1]  # numpy.reverse(column_data)
        if percentile != 1.0:
            if ascending:
                maximum = numpy.max(column_data)
            else:
                maximum =  numpy.min(column_data)
            total = float(total * percentile)
            if total > 0:
                column_data = column_data[:total]
                offset = real_total - total
            else:
                column_data = column_data[total:]
                offset = 2* abs(total)
        else:
            offset = 0
        x_values = []
        y_values = []
        if percent:
            current = 100.0
        else:
            current = total
        for value, group in itertools.groupby(column_data):
            x_values.append(value)
            y_values.append(current + offset)
            if percent:
                current -= (len(list(group)) / total)
            else:
                current -= (len(list(group)))
            #y_values.append(current)
        data = pandas.DataFrame({x_column: x_values, ("%" if percent else '#') + ' <=': y_values})
        if percentile > 0:
            self.scale_y_continuous(limits = [0, real_total])
        self.add_line(x_column, ("%" if percent else '#') + ' <=', data=data)
        if percentile != 1.0:
            self.set_title('showing only %.2f percentile, extreme was %.2f' % (percentile, maximum))
        return self

    def add_heatmap(self, x_column, y_column, fill, low="red", mid=None, high="blue", midpoint=0, guide_legend = None, scale_args = None):
        aes_params = {'x': x_column, 'y': y_column}
        aes_params['x'] = x_column
        aes_params['y'] = y_column
        aes_params['fill'] = fill
        self._other_adds.append(
            robjects.r('geom_tile')(self._build_aesthetic(aes_params), stat="identity")
        )
        if scale_args is None:
            scale_args = {}
        if guide_legend:
            scale_args['guide'] = guide_legend
        if mid is None:
            self._other_adds.append(
                    robjects.r('scale_fill_gradient')(low=low, high=high, **scale_args)
                    )
        else:
            self._other_adds.append( robjects.r('scale_fill_gradient2')(low=low, mid=mid, high=high, midpoint=midpoint, **scale_args))
        return self

    def add_distribution(self, value_column, x_name = 'Default'):
        self.old_names.append('distribution_x')
        self.dataframe['dat_%i' % self.old_names.index('distribution_x')] = [x_name] * len(self.dataframe)
        return self.add_box_plot('distribution_x',  value_column)

    def add_alternating_background(self, x_column, fill_1 = "#EEEEEE", fill_2 = "#FFFFFF", vertical = False, alpha=0.5):
        """Add an alternating background to a categorial (x-axis) plot.
        """
        try:
            new_name = "dat_%i" % self.old_names.index(x_column)
        except ValueError:
            raise ValueError("Invalid column: %s" % x_column)
        no_of_x_values = len(self.dataframe[new_name].unique())
        df_rect = pandas.DataFrame({
                                'xmin': numpy.array(xrange(no_of_x_values)) - .5 + 1,
                                'xmax': numpy.array(xrange(no_of_x_values)) + .5 + 1,
                                'ymin': -numpy.inf,
                                'ymax': numpy.inf,
                                'fill': ([fill_1, fill_2] * (no_of_x_values / 2 + 1))[:no_of_x_values]
                               })
        left = df_rect[df_rect.fill == fill_1]
        right = df_rect[df_rect.fill == fill_2]
        if not vertical:
            self.add_rect('xmin', 'xmax', 'ymin', 'ymax', fill=fill_1, data=left, alpha=alpha)
            self.add_rect('xmin', 'xmax', 'ymin', 'ymax', fill=fill_2, data=right, alpha=alpha)
        else:
            self.add_rect('ymin', 'ymax', 'xmin', 'xmax', fill=fill_1, data=left, alpha=alpha)
            self.add_rect('ymin', 'ymax', 'xmin', 'xmax', fill=fill_2, data=right, alpha=alpha)
        return self

    def set_title(self, title, size=None):
        if size is not None:
            self._other_adds.append(ro.r("theme")(**{"plot.title": ro.r("element_text")(size=size)}))
        self._other_adds.append(robjects.r('ggtitle')(title))
        return self

    def title(self, title, size=None):
        return self.set_title(title, size=size)

    def facet(self, column_one, column_two=None, fixed_x=True, fixed_y=True, ncol=None):
        facet_wrap = robjects.r['facet_wrap']
        if fixed_x and not fixed_y:
            scale = 'free_y'
        elif not fixed_x and fixed_y:
            scale = 'free_x'
        elif not fixed_x and not fixed_y:
            scale = 'free'
        else:
            scale = 'fixed'
        if column_two:
            #params = self._translate_params({column_one: column_two})[0]
            #facet_specification = params.replace('=', '~')
            new_one = 'dat_%s'  % self.old_names.index(column_one)
            new_two = 'dat_%s'  % self.old_names.index(column_two)
            facet_specification = '%s ~ %s' % (new_one, new_two)
            #facet_specification = '%s ~ %s' % (column_one, column_two)
        else:
            params = self._translate_params({"": column_one})[0]
            facet_specification = params.replace('=', '~')
            #facet_specification = '~ %s' % (column_one, )
        params = {
            'scale': scale}
        if ncol:
            params['ncol'] = ncol
        self._other_adds.append(facet_wrap(robjects.r(facet_specification), **params))
        return self

    def facet_grid(self, rows=None, columns=None, fixed_x=True, fixed_y=True, ncol=None):
        if fixed_x and not fixed_y:
            scale = 'free_y'
        elif not fixed_x and fixed_y:
            scale = 'free_x'
        elif not fixed_x and not fixed_y:
            scale = 'free'
        else:
            scale = 'fixed'
        if rows is None and columns is None:
            raise ValueError("You have to pass at least one - rows or columns")
        if columns and rows:
            new_one = 'dat_%s' % self.old_names.index(rows)
            new_two = 'dat_%s' % self.old_names.index(columns)
            facet_specification = '%s ~ %s' % (new_one, new_two)
        elif columns:
            params = self._translate_params({"": columns})[0]
            facet_specification = '. ' + params.replace('=', '~')
        else:
            params = self._translate_params({"": rows})[0]
            facet_specification = params.replace('=', '') + ' ~ .'
            #facet_specification = '~ %s' % (column_one, )
        params = {
            'scales': scale}
        if ncol:
            params['ncol'] = ncol
        self._other_adds.append(robjects.r('facet_grid')(robjects.r(facet_specification), **params))
        return self

    def greyscale(self):
        self._other_adds.append(robjects.r('scale_colour_grey()'))
        self._other_adds.append(robjects.r('scale_fill_grey()'))

    def theme_bw(self, base_size=None):
        kwargs = {}
        if base_size is not None:
            kwargs['base_size'] = float(base_size)
        self._other_adds.append(robjects.r('theme_bw')(**kwargs))
        return self

    def theme_grey(self, base_size=None):
        kwargs = {}
        if base_size:
            kwargs['base_size'] = float(base_size)
        self._other_adds.append(robjects.r('theme_grey')(**kwargs))
        return self

    def theme_darktalk(self, base_size=None):
        kwargs = {}
        if base_size:
            kwargs['base_size'] = float(base_size)
        robjects.r("""
    theme_darktalk = function (base_size = 28)
{
    structure(
        list(
        axis.line = element_blank(),
        axis.text.x = element_text(size = base_size *
            0.8, lineheight = 0.9, colour = "white", vjust = 1),
        axis.text.y = element_text(size = base_size * 0.8, lineheight = 0.9,
            colour = "white", hjust = 1),
        axis.ticks = theme_segment(colour = "grey40"),
        axis.title.x = element_text(size = base_size, vjust = 0.5, colour="white"),
        axis.title.y = element_text(size = base_size, colour="white", angle=90),
        axis.ticks.length = unit(0.15, "cm"),
        axis.ticks.margin = unit(0.1, "cm"),

        legend.background = theme_rect(colour = "black"),
        legend.key = theme_rect(fill = "grey5", colour = "black"),
        legend.key.size = unit(2.2, "lines"),
            legend.text = element_text(size = base_size * 1, colour="white"),"
            legend.title = element_text(size = base_size * 1, face = "bold", hjust = 0),
            legend.position = "right",

        panel.background = theme_rect(fill = "black", colour = NA),
        panel.border = element_blank(),
        panel.grid.major = theme_line(colour = "grey40"),
        panel.grid.minor = theme_line(colour = "grey25", size = 0.25),
        panel.margin = unit(0.25, "lines"),

        strip.background = theme_rect(fill = "grey20", colour = NA),
        strip.label = function(variable, value) value,
        strip.text.x = element_text(size = base_size * 0.8),
        strip.text.y = element_text(size = base_size * 0.8, angle = -90),

        plot.background = theme_rect(colour = NA, fill = "black"),
        plot.title = element_text(size = base_size * 1.2, colour="white"), plot.margin = unit(c(1, 1, 0.5, 0.5), "lines")),

        class = "options")
}

""")
        self._other_adds.append(robjects.r('theme_darktalk')(**kwargs))
        return self

    def theme_talk(self, base_size=None):
        kwargs = {}
        if base_size:
            kwargs['base_size'] = float(base_size)
        self._other_adds.append(robjects.r('theme_talk')(**kwargs))
        return self

    def theme_xkcd(self):
        robjects.r('library("xkcd")')
        self._other_adds.append(robjects.r('theme_xkcd()'))
        return self

    def set_base_size(self, base_size=10):
        self.theme_grey(base_size=base_size)
        return self

<<<<<<< HEAD
=======
    def set_font_size(self, name, size=None, color=None, angle=None):
        """See http://docs.ggplot2.org/0.9.2.1/theme.html for the list of elements you can change - this set's element_text"""
        element_args = {}
        if size is not None:
            element_args['size'] = int(size)
        if color is not None:
            element_args['color'] = color
        if angle is not None:
            element_args['angle'] = angle
        element = robjects.r('element_text')(**element_args)
        self._other_adds.append(
                robjects.r('theme')(**{name: element}))
        return self

    def add_label(self, text, xpos, ypos, size=8, color=None, alpha=None):
        data = self._prep_dataframe(pandas.DataFrame({'x': [xpos], 'y': [ypos], 'text': [text]}))
        aes_params = OrderedDict({'x': 'x', 'y': 'y', 'label': 'text'})
        other_params = {'data': convert_dataframe_to_r(data)}
        if color:
            other_params['colour'] = color
        if alpha:
            other_params['alpha'] = alpha
        self._other_adds.append(robjects.r('geom_text')(self._build_aesthetic(aes_params), **other_params))
        return self
        self._other_adds.append(
            self.r['geom_text'](
               robjects.r('aes(x=x, y=y, label=text)'),
               data,
                size=size,
                color="black"

            )
        )
        return self

>>>>>>> 8f339540
    def scale_x_log_10(self):
        self.scale_x_continuous(trans='log10')
        return self

    def scale_x_continuous(self, breaks=None, minor_breaks=None, trans=None, limits=None, labels=None, expand=None, formatter=None, name=None):
        return self.scale_continuous('scale_x_continuous', breaks, minor_breaks, trans, limits, labels, expand, name)

    def scale_y_continuous(self, breaks=None, minor_breaks=None, trans=None, limits=None, labels=None, expand=None, name=None):
        return self.scale_continuous('scale_y_continuous', breaks, minor_breaks, trans, limits,  labels, expand, name)

    def scale_continuous(self, scale = 'scale_x_continuous', breaks=None, minor_breaks=None, trans=None, limits=None, labels=None, expand=None, name=None, other_params = None):
        if other_params is None:
            other_params = OrderedDict()
        if not breaks is None:
            if breaks in ('date', 'log', 'pretty', 'trans'):
                other_params['breaks'] = robjects.r('%s_breaks' % breaks)()
                breaks = None
            else:
                other_params['breaks'] = numpy.array(breaks)
        if not minor_breaks is None:
            if minor_breaks == 'waiver()':
                other_params['minor_breaks'] = robjects.r('waiver()')
            else:
                other_params['minor_breaks'] = numpy.array(minor_breaks)
        if trans:
            other_params['trans'] = str(trans)
        if not limits is None:
            other_params['limits'] = numpy.array(limits)
        if not labels is None:
            if labels in ( 'comma', 'dollar', 'percent', 'scientific', 'date', 'parse', 'format', ):
                other_params['labels'] = robjects.r("%s_format" %labels)()
                labels = None
            #elif labels.startswith('math_format') or labels.startswith('trans_format'):
                #other_params['labels'] = robjects.r(labels)
                #labels = None
            elif hasattr(labels, '__iter__'):
                other_params['labels'] = numpy.array(labels)
            elif isinstance(labels, rpy2.robjects.SignatureTranslatedFunction):
                other_params['labels'] = labels
            elif hasattr(labels, '__call__'):
                def label_callback(x, labels=labels):
                    temp = labels(x)
                    res = rpy2.robjects.r('c')()
                    for x in temp:
                        res = rpy2.robjects.r('c')(res, x)
                    return res
                other_params['labels'] = rinterface.rternalize(label_callback)
                labels = None
            elif isinstance(labels, rpy2.robjects.vectors.Vector):
                other_params['labels'] = labels #robjects.r(labels)
                labels = None
            else:
                other_params['labels'] = robjects.r(labels)
                labels = None
        if not expand is None:
            other_params['expand'] = numpy.array(expand)
        if not breaks is None and not labels is None:
            if len(breaks) != len(labels):
                raise ValueError("len(breaks) != len(labels)")
        if not name is None:
            other_params['name'] = name

        self._other_adds.append(
            robjects.r(scale)(**other_params)
        )
        return self

    def scale_size_area(self, max_size = 6, breaks=None, minor_breaks=None, trans=None, limits=None, labels=None, expand=None, name=None):
        return self.scale_continuous('scale_size_area', breaks, minor_breaks, trans, limits,  labels, expand, name, other_params = OrderedDict({'max_size': max_size}))

    def scale_discrete(self, scale_name, breaks=None, minor_breaks=None, trans=None, limits=None, labels=None, expand=None, name = None):
        other_params = {}
        if not breaks is None:
            other_params['breaks'] = numpy.array(breaks)
        if not minor_breaks is None:
            other_params['minor_breaks'] = numpy.array(minor_breaks)
        if trans:
            other_params['trans'] = str(trans)
        if not limits is None:
            other_params['limits'] = numpy.array(limits)
        if not labels is None:
            if labels in ( 'comma', 'dollar', 'percent', 'scientific', 'date', 'parse', 'format', ):
                other_params['labels'] = robjects.r("%s_format" %labels)()
                labels = None
            #elif labels.startswith('math_format') or labels.startswith('trans_format'):
                #other_params['labels'] = robjects.r(labels)
                #labels = None
            elif hasattr(labels, '__iter__'):
                other_params['labels'] = numpy.array(labels)
            elif isinstance(labels, rpy2.robjects.SignatureTranslatedFunction):
                other_params['labels'] = labels
            elif hasattr(labels, '__call__'):
                def label_callback(x):
                    res = labels(x)
                    return rpy2.robjects.r('c')(numpy.array(res))
                other_params['labels'] = rinterface.rternalize(label_callback)
            else:
                other_params['labels'] = robjects.r(labels)
                labels = None
        if not expand is None:
            other_params['expand'] = numpy.array(expand)
        if not name is None:
            other_params['name'] = name

        if not breaks is None and not labels is None:
                if len(breaks) != len(labels):
                    raise ValueError("len(breaks) != len(labels)")

        self._other_adds.append(
            robjects.r(scale_name)(**other_params)
        )
        return self

    def scale_x_discrete(self, breaks=None, minor_breaks=None, trans=None, limits=None, labels=None, expand=None, name = None):
        return self.scale_discrete('scale_x_discrete', breaks, minor_breaks, trans, limits, labels, expand, name)

    def scale_y_discrete(self, breaks=None, minor_breaks=None, trans=None, limits=None, labels=None, expand=None, name = None):
        return self.scale_discrete('scale_y_discrete', breaks, minor_breaks, trans, limits, labels, expand, name)

    def scale_x_reverse(self, breaks=None, minor_breaks=None, trans=None, limits=None, labels=None, expand=None, name = None):
        other_params = {}
        if not breaks is None:
            other_params['breaks'] = numpy.array(breaks)
        if not minor_breaks is None:
            other_params['minor_breaks'] = numpy.array(minor_breaks)
        if trans:
            other_params['trans'] = str(trans)
        if not limits is None:
            other_params['limits'] = numpy.array(limits)
        if not labels is None:
            other_params['labels'] = numpy.array(labels)
        if not expand is None:
            other_params['expand'] = numpy.array(expand)
        if not name is None:
            other_params['name'] = name

        if not breaks is None and not labels is None:
                if len(breaks) != len(labels):
                    raise ValueError("len(breaks) != len(labels)")

        self._other_adds.append(robjects.r('scale_x_reverse')(**other_params))
        return self

    def scale_y_reverse(self, breaks=None, minor_breaks=None, trans=None, limits=None, labels=None, expand=None, name = None):
        other_params = {}
        if not breaks is None:
            other_params['breaks'] = numpy.array(breaks)
        if not minor_breaks is None:
            other_params['minor_breaks'] = numpy.array(minor_breaks)
        if trans:
            other_params['trans'] = str(trans)
        if not limits is None:
            other_params['limits'] = numpy.array(limits)
        if not labels is None:
            other_params['labels'] = numpy.array(labels)
        if not expand is None:
            other_params['expand'] = numpy.array(expand)
        if not name is None:
            other_params['name'] = name

        if not breaks is None and not labels is None:
                if len(breaks) != len(labels):
                    raise ValueError("len(breaks) != len(labels)")

        self._other_adds.append(robjects.r('scale_y_reverse')(**other_params))
        return self

    def turn_x_axis_labels(self, angle=75, hjust=None, size=None, vjust=0, color=None):
        axis_text_x_args = {
                'angle': angle,
                'hjust': hjust,
                'size': size,
                'vjust': vjust,
                'color': color
                }
        for key, value in axis_text_x_args.items():
            if value is None:
                del axis_text_x_args[key]
        kargs = {
            'axis.text.x': robjects.r('element_text')(**axis_text_x_args)
        }
        self._other_adds.append(robjects.r('theme')(**kargs))
        return self

    def turn_y_axis_labels(self, angle=75, hjust=1, size=8, vjust=0, color=None):
        axis_text_y_args = {
                'angle': angle,
                'hjust': hjust,
                'size': size,
                'vjust': vjust,
                'color': color
                }
        for key, value in axis_text_y_args.items():
            if value is None:
                del axis_text_y_args[key]
        kargs = {
            'axis.text.y': robjects.r('element_text')(**axis_text_y_args)
        }
        self._other_adds.append(robjects.r('theme')(**kargs))
        return self

    def hide_background(self):
        self._other_adds.append(robjects.r('theme')(**{'panel.background': robjects.r('element_blank()')}))
        return self

    def hide_y_axis_labels(self):
        self._other_adds.append(robjects.r('theme')(**{"axis.text.y": robjects.r('element_blank()')}))
        return self

    def hide_x_axis_labels(self):
        self._other_adds.append(robjects.r('theme')(**{"axis.text.x": robjects.r('element_blank()')}))
        return self

    def hide_axis_ticks(self):
        self._other_adds.append(robjects.r('theme')(**{"axis.ticks": robjects.r('element_blank()')}))
        return self

    def hide_y_axis_title(self):
        self._other_adds.append(robjects.r('theme')(**{"axis.title.y": robjects.r('element_blank()')}))
        return self

    def hide_x_axis_title(self):
        self._other_adds.append(robjects.r('theme')(**{"axis.title.x": robjects.r('element_blank()')}))
        return self

    def hide_facet_labels(self):
        self._other_adds.append(robjects.r('theme')(**{
            'strip.background': robjects.r('element_blank()'),
            'strip.text.x': robjects.r('element_blank()'),
        }))
        return self

    def scale_fill_many_categories(self):
        self.scale_fill_manual(["dodgerblue2","#E31A1C", # red
                "green4",
                "#6A3D9A", # purple
                "#FF7F00", # orange
                "grey30","gold1",
                "skyblue2","#FB9A99", # lt pink
                "palegreen2",
                "#CAB2D6", # lt purple
                "#FDBF6F", # lt orange
                "gray70", "khaki2",
                "maroon","orchid1","deeppink1","blue1","steelblue4",
                "darkturquoise","green1","yellow4","yellow3",
                "darkorange4","brown"])

    def scale_fill_manual(self, list_of_colors, guide = None, name = None):
        kwargs = {}
        if guide is not None:
            kwargs['guide'] = guide
        if name is not None:
            kwargs['name'] = name
        kwargs['values'] = numpy.array(list_of_colors)
        self._other_adds.append(robjects.r('scale_fill_manual')(**kwargs))
        return self

    def scale_fill_brewer(self, name=None, palette=1, guide = None, typ='qual'):
        other_params = {}
        if not name is None:
            other_params['name'] = name
        if not palette is None:
            other_params['palette'] = palette
        if guide is not None:
            other_params['guide'] = guide
        self._other_adds.append(robjects.r('scale_fill_brewer')(palette = palette, **{'type': typ}))
        return self

    def scale_fill_hue(self, h=None, l=None, c=None, limits=None, breaks=None, labels=None, h_start=None, direction=None, guide = None):
        other_params = {}
        if not h is None:
            other_params['h'] = h
        if not l is None:
            other_params['l'] = l
        if not c is None:
            other_params['c'] = c
        if not limits is None:
            other_params['limits'] = numpy.array(limits)
        if not breaks is None:
            other_params['breaks'] = numpy.array(breaks)
        if not labels is None:
            other_params['labels'] = numpy.array(labels)
        if not h_start is None:
            other_params['h.start'] = h_start
        if not direction is None:
            other_params['direction'] = direction
        if guide is not None:
            other_params['guide'] = guide
        self._other_adds.append(robjects.r('scale_fill_hue')(**other_params))
        return self

    def scale_fill_gradient(self, low, high, mid=None, midpoint=None, name=None, space='rgb', breaks=None, labels=None, limits=None, trans=None, guide = None, na_value = 'grey50'):
        other_params = {}
        other_params['low'] = low
        other_params['high'] = high
        if midpoint is not None and mid is None:
            raise ValueError("If you pass in a midpoint, you also need to set a value for mid")
        if mid is not None:
            other_params['mid'] = mid
        if midpoint is not None:
            other_params['midpoint'] = midpoint
        if name is not None:
            other_params['name'] = name
        if space is not None:
            other_params['space'] = space
        if breaks is not None:
            other_params['breaks'] = numpy.array(breaks)
        if limits is not None:
            other_params['limits'] = numpy.array(limits)
        if trans is not None:
            other_params['trans'] = trans
        if guide is not None:
            other_params['guide'] = guide
        if na_value:
            other_params['na.value'] = na_value

        if mid is not None:
            self._other_adds.append(robjects.r('scale_fill_gradient2')(**other_params))
        else:
            self._other_adds.append(robjects.r('scale_fill_gradient')(**other_params))
        return self

    def scale_fill_gradientn(self,colors, name=None, *args):
        other_params = {}
        if name is not None:
            other_params['name'] = name
        self._other_adds.append(robjects.r('scale_fill_gradientn')(colours = colors, **other_params))
        return self

    def scale_fill_rainbow(self, number_of_steps = 7):
        self._other_adds.append(robjects.r('scale_fill_gradientn')(colours = robjects.r('rainbow')(number_of_steps)))
        return self

    def coord_flip(self):
        self._other_adds.append(robjects.r('coord_flip()'))
        return self

    def coord_polar(self, theta="x", start=0, direction=1):
        self._other_adds.append(robjects.r('coord_polar')(
            theta=theta,
            start=start,
            direction=direction,
           # expand=expand
            ))
        return self

    def legend_position(self, value):
        if type(value) is tuple:
            self._other_adds.append(robjects.r('theme(legend.position = c(%i,%i))' % value))
        else:
            self._other_adds.append(robjects.r('theme(legend.position = "%s")' % value))
        return self

    def hide_legend(self):
        self.legend_position('none')
        return self

    def guide_legend(self,**kwargs):
        r_args = {}
        for arg_name in [
            "title",
            "title_position",
            "title_theme",
            "title_hjust",
            "title_vjust",
            "label",
            "label_position",
            "label_theme",
            "label_hjust",
            "label_vjust",
            "keywidth",
            "keyheight",
            "direction",
            "default_unit",
            "override_aes",
            "nrow",
            "ncol",
            "byrow",
            "reverse", ]:
            if arg_name in kwargs and kwargs[arg_name] is not None:
                r_args[arg_name.replace('_','.')] = kwargs[arg_name]
        return robjects.r('guide_legend')(**kwargs)

    def guide_colourbar(self,**kwargs):
        r_args = {}
        for arg_name in [
            "title",
            "title_position",
            "title_theme",
            "title_hjust",
            "title_vjust",
            "label",
            "label_position",
            "label_theme",
            "label_hjust",
            "label_vjust",
            "keywidth",
            "keyheight",
            "direction",
            "default_unit",
            "override_aes",
            "nrow",
            "ncol",
            "byrow",
            "reverse",
            'nbin'
            ]:
            if arg_name in kwargs and kwargs[arg_name] is not None:
                r_args[arg_name.replace('_','.')] = kwargs[arg_name]
        return robjects.r('guide_colourbar')(**kwargs)

    def hide_panel_border(self):
        self._other_adds.append(robjects.r('theme(panel.border=element_rect(fill=NA, colour=NA))'))
        return self

    def hide_strip_background(self):
        self._other_adds.append(robjects.r('theme(strip.background=element_rect(fill=NA, colour=NA))'))
        return self

    def set_axis_color(self, color=None):
        if color is None:
            self._other_adds.append(robjects.r('theme(axis.line = theme_segment())'))
        else:
            self._other_adds.append(robjects.r('theme(axis.line = theme_segment(colour = "%s"))' % color))
        return self

    def hide_grid(self):
        self._other_adds.append(robjects.r('theme(panel.grid.major = element_blank())'))
        self._other_adds.append(robjects.r('theme(panel.grid.minor = element_blank())'))
        return self

    def hide_grid_minor(self):
        #self._other_adds.append(robjects.r('theme(panel.grid.major = theme_line(colour = NA))'))
 #       self._other_adds.append(robjects.r('theme(panel.grid.minor = theme_line(colour = NA))'))
        self._other_adds.append(robjects.r('theme(panel.grid.minor = element_blank())'))
        return self

    def smaller_margins(self):
        self._other_adds.append(robjects.r('theme(panel.margin = unit(0.0, "lines"))'))
        self._other_adds.append(robjects.r('theme(axis.ticks.margin = unit(0.0, "cm"))'))
        self.plot_margin(0, 0, 0, 0)
        return self

    def plot_margin(self, top, left, bottom, right):
        self._other_adds.append(robjects.r('theme(plot.margin = unit(c(%i,%i,%i,%i), "lines"))' % (top, left, bottom, right)))
        return self

    def scale_shape_manual(self, values):
        self._other_adds.append(robjects.r('scale_shape_manual')(values=values))
        return self

    def scale_shape_identity(self):
        self._other_adds.append(robjects.r('scale_shape_identity')())
        return self

    def scale_shape(self, solid=True, name=None):
        kwargs = {}
        if name is not None:
            kwargs['name'] = name
        self._other_adds.append(robjects.r('scale_shape')(solid=solid, **kwargs))
        return self

    def scale_colour_manual(self, values, guide = None, name=None):
        kwargs = {}
        if guide is not None:
            kwargs['guide'] = guide
        if name is not None:
            kwargs['name'] = name
        self._other_adds.append(robjects.r('scale_colour_manual')(values=numpy.array(values), **kwargs))
        return self

    def scale_colour_manual_labels(self, vals, labels, guide = None):
        kwargs = {}
        if guide is not None:
            kwargs['guide'] = guide
        self._other_adds.append(robjects.r("""
            scale_colour_manual
            """)(values=numpy.array(vals), labels = numpy.array(labels), **kwargs))
        return self

    def scale_color_manual(self, *args, **kwargs):
        return self.scale_colour_manual(*args, **kwargs)

    def scale_color_identity(self, guide = None):
        kwargs = {}
        if guide is not None:
            kwargs['guide'] = guide
        self._other_adds.append(robjects.r('scale_colour_identity')(**kwargs))
        return self

    def scale_color_hue(self, guide = None):
        kwargs = {}
        if guide is not None:
            kwargs['guide'] = guide
        self._other_adds.append(robjects.r('scale_colour_hue')(**kwargs))
        return self

    def scale_color_brewer(self, name=None, palette='Set1', guide = None):
        other_params = {}
        if not name is None:
            other_params['name'] = name
        if not palette is None:
            other_params['palette'] = palette
        if guide is not None:
            other_params['guide'] = guide
        self._other_adds.append(robjects.r('scale_colour_brewer')(**other_params))
        return self

    def scale_colour_grey(self, guide = None):
        kwargs = {}
        if guide is not None:
            kwargs['guide'] = guide
        self._other_adds.append(robjects.r('scale_colour_grey')(**kwargs))
        return self

    def scale_color_gradient(self, low, high, mid=None, midpoint=None, name=None, space='rgb', breaks=None, labels=None, limits=None, trans=None, guide = None):
        other_params = {}
        other_params['low'] = low
        other_params['high'] = high
        if midpoint is not None and mid is None:
            raise ValueError("If you pass in a midpoint, you also need to set a value for mid")
        if mid is not None:
            other_params['mid'] = mid
        if midpoint is not None:
            other_params['midpoint'] = midpoint
        if name is not None:
            other_params['name'] = name
        if space is not None:
            other_params['space'] = space
        if breaks is not None:
            other_params['breaks'] = breaks
        if limits is not None:
            other_params['limits'] = limits
        if trans is not None:
            other_params['trans'] = trans
        if guide is not None:
            other_params['guide'] = guide

        if mid is not None:
            self._other_adds.append(robjects.r('scale_colour_gradient2')(**other_params))
        else:
            self._other_adds.append(robjects.r('scale_colour_gradient')(**other_params))
        return self

    def scale_color_many_categories(self):
        self.scale_color_manual(["dodgerblue2","#E31A1C", # red
                "green4",
                "#6A3D9A", # purple
                "#FF7F00", # orange
                "grey30","gold1",
                "skyblue2","#FB9A99", # lt pink
                "palegreen2",
                "#CAB2D6", # lt purple
                "#FDBF6F", # lt orange
                "gray70", "khaki2",
                "maroon","orchid1","deeppink1","blue1","steelblue4",
                "darkturquoise","green1","yellow4","yellow3",
                "darkorange4","brown"])


    def scale_fill_grey(self, guide = None):
        kwargs = {}
        if guide is not None:
            kwargs['guide'] = guide
        self._other_adds.append(robjects.r('scale_fill_grey')(**kwargs))
        return self

    def to_excel(self, output_filename):
        writer = pandas.ExcelWriter(output_filename)
        df = self.dataframe.copy()
        rename_columns = {}
        for ii, x in enumerate(self.old_names):
            new_name = 'dat_%s' % ii
            if new_name in df:
                rename_columns[new_name] = x
        df = df.rename(columns = rename_columns)
        df = df[list(set(df.columns).intersection(self.used_columns))]
        df.to_excel(writer, 'Plot1')
        writer.save()

    def set_y_axis_title_size(self, size, angle=90):
        self._other_adds.append(robjects.r('theme')(
                **{
                    'axis.title.y': ro.r('element_text')(size=size, angle=angle)}))

class _CowBase(_PlotBase):

    def _add_draw_methods(self):
        """add add_Draw methods for all geoms in ggplot.
        All geoms have required & optional attributes and take an optional data parameter with another
        dataframe.


        """
        methods = _geoms()
        for x in methods:
            if len(x) != 6:
                raise ValueError("Wrong number of arguments: %s" % (x,))
        targets = [
                ('draw_', self._draw_after_plot),
        ]
        if hasattr(self, '_draw_before_plot'):
            targets.append(('draw_before_', self._draw_before_plot))
        for prefix, target in targets:
            for (names, geom, required, optional, defaults, doc_str) in methods:
                def define(geom, required, optional, defaults, target):  # we need to capture the variables...
                    def do_add(*args, **kwargs):
                        return self._add(geom, required, optional, defaults, args, kwargs, target=target)
                    do_add.__doc__ = doc_str
                    return do_add
                f = define(geom, required, optional, defaults, target)
                if isinstance(names, str):
                    names = [names]
                for name in names:
                    if not hasattr(self, prefix + name):  # so we can still overwrite them by defining functions by hand
                        setattr(self, prefix + name, f)  # legacy names, basically

    def draw_plot_label(self, label, x=0, y=1, hjust = -0.5, vjust = 1.5, size = 16, fontface = 'bold', **kwargs):
        params = {}
        params['label'] = label
        params['x'] = x
        params['y'] = y
        params['hjust'] = hjust
        params['vjust'] = vjust
        params['size'] = size
        params['fontface'] = fontface
        params.update(kwargs)
        self._draw_after_plot.append(
                self.r['draw_plot_label'](**params))
        return self

    def draw_figure_label(self, label, position= 'top.left', size=16, fontface='bold', **kwargs):
        allowed_positions = ("top.left", "top", "top.right", "bottom.left", "bottom", "bottom.right")
        if position not in allowed_positions:
            raise ValueError("Allowed positions: %s" % allowed_positions)
        params = {}
        params['label'] = label
        params['position'] = position
        params['size'] = size
        params['fontface'] = fontface
        params.update(kwargs)
        self._draw_after_plot.append(
                self.r['draw_figure_label'](**params))
        return self

    def _draw_label(self, target, label, x, y, hjust, vjust,
            fontfamily, fontface, color, size, angle, lineheight, alpha):
        """Draw a label"""
        params = {
                'label': label,
                'x': x,
                'y': y,
                'hjust': hjust,
                'vjust': vjust,
                'fontfamily': fontfamily,
                'fontface': fontface,
                'colour': color,
                'size': size,
                'angle': angle,
                'lineheight': lineheight,
                'alpha': alpha,
        }
        target.append(robjects.r('draw_label')(**params))
        return self

    def draw_label(self, label, x = 0.5, y = 0.5, hjust = 0.5, vjust = 0.5,
            fontfamily = "", fontface = "plain", color = "black", size = 14,
            angle = 0, lineheight = 0.9, alpha = 1):
        return self._draw_label(self._draw_after_plot, label, x, y, hjust, vjust, fontfamily, fontface, color, size, angle, lineheight, alpha)

    def draw_before_label(self, label, x = 0.5, y = 0.5, hjust = 0.5, vjust = 0.5,
            fontfamily = "", fontface = "plain", color = "black", size = 14,
            angle = 0, lineheight = 0.9, alpha = 1):
        return self._draw_label(self._draw_before_plot, label, x, y, hjust, vjust, fontfamily, fontface, color, size, angle, lineheight, alpha)

    def render(self, output_filename, width=None, height=None, dpi=None):
        """Save the plot to a file"""
        plot = self.build_ggplot()
        output_filename = output_filename.replace('%', '%%')  # R tries some kind of integer substitution on these, so we need to double the %
        kwargs = {}
        if output_filename.endswith('.png'):
            kwargs['type'] = 'cairo'
        self.r['save_plot'](filename=output_filename, plot=plot, limitsize = self.limitsize, base_aspect_ratio = self.base_aspect_ratio, **kwargs)


class GGDraw(_CowBase):
    def __init__(self):
        self.r = {}
        self.r['ggdraw'] = ro.r['ggdraw']
        if robjects.r("exists('ggplot2:::\"+.ggplot\"')")[0]:
            self.r['add'] = robjects.r('ggplot2:::"+.ggplot"')
        else:
            self.r['add'] = robjects.r('ggplot2::"%+%"')
        self.r['draw_plot'] = ro.r['draw_plot']
        self.r['draw_plot_label'] = ro.r['draw_plot_label']
        self.r['draw_figure_label'] = ro.r['draw_figure_label']
        self.r['save_plot'] = ro.r['save_plot']
        self._draw_after_plot = []
        self._add_draw_methods()
        self.ipython_plot_width = 1200  # these get ignored later on, but are necessary to avoid exceptions in _repr_png_/svg
        self.ipython_plot_height = 1200  # these get ignored later on, but are necessary to avoid exceptions in _repr_png_/svg
        self.limitsize = True
        self.to_rename = {}
        self.old_names = []
        self.base_aspect_ratio = 1.1

    def draw_plot(self, plot, x, y, width, height):
        self._draw_after_plot.append((plot, x, y, width, height))
        return self

    def build_ggplot(self):
        d = self.r['ggdraw']()
        for x in self._draw_after_plot:
            if isinstance(x, tuple):
                d = self.r['add'](d, self.r['draw_plot'](x[0].build_ggplot(), x[1], x[2], x[3], x[4]))
            else:
                d = self.r['add'](d, x)
        return d

    def _add(self, geom_name, required_mappings, optional_mappings, defaults, args, kwargs, target):
        """The generic method to add a geom to the ggplot.
        You need to call add_xyz (see _add_geom_methods for a list, with each variable mapping
        being one argument) with the respectivly required parameters (see ggplot documentation).
        You may optionally pass in an argument called data, which will replace the plot-global dataframe
        for this particular geom
        """
        mappings = {}
        all_defined_mappings = required_mappings + optional_mappings
        for a, b in zip(all_defined_mappings, args):  # so that you could in theory also pass the optional_mappings by position...required_mappings
            mappings[a] = b
        mappings.update(kwargs)

        if 'data' in mappings:
            data = mappings['data']
            del mappings['data']
        else:
            data = None
        for mapping in mappings:
            if mapping not in required_mappings and mapping not in optional_mappings:
                raise ValueError("%s does not take parameter %s" % (geom_name, mapping))
        for mapping in required_mappings:
            if mapping not in mappings:
                if mapping in defaults:
                    if hasattr(defaults[mapping], '__call__', ):
                        mappings[mapping] = defaults[mapping](mappings)
                    else:
                        mappings[mapping] = defaults[mapping]
                else:
                    raise ValueError("Missing required mapping in %s: %s" % (geom_name, mapping))
        for mapping in optional_mappings:
            if mapping not in mappings:
                if mapping in defaults:
                    if hasattr(defaults[mapping], '__call__', ):
                        mappings[mapping] = defaults[mapping](mappings)
                    else:
                        mappings[mapping] = defaults[mapping]
                else:
                    mappings[mapping] = None

        self.reset_params(data)
        for param in mappings:
            self.parse_param(param, mappings[param])

        if 'stat' in self.other_collection and 'y' in self.other_collection:  # support ..count.. and so on
            self.aes_collection['y'] = self.other_collection['y']
            del self.other_collection['y']

        if geom_name.startswith('annotation'):
            target.append(robjects.r(geom_name)(**self.other_collection))
        else:
            target.append(robjects.r(geom_name)(self._build_aesthetic(self.aes_collection), **self.other_collection))
        return self


class CowPlot(_CowBase, Plot):
    def __init__(self, *args, **kwargs):
        Plot.__init__(self, *args, **kwargs)
        self.r['save_plot'] = ro.r('save_plot')
        self.r['ggdraw'] = ro.r('ggdraw')
        self.r['draw_plot'] = ro.r('draw_plot')
        self.r['draw_plot_label'] = ro.r('draw_plot_label')
        self.r['draw_figure_label'] = ro.r('draw_figure_label')
        self.base_aspect_ratio = 1.1
        self._draw_before_plot = []
        self._draw_after_plot = []
        self._add_draw_methods()

    def default_theme(self):
        pass  # which will then apply the default theme.

    def build_ggplot(self):
        plot = self.r['ggplot'](convert_dataframe_to_r(self.dataframe))
        for obj in self._other_adds:
            plot = self.r['add'](plot, obj)
        for name, value in self.lab_rename.items():
            plot = self.r['add'](
                    plot, robjects.r('labs(%s = "%s")' % (name, value)))
        if self._draw_before_plot or self._draw_after_plot:
            d = self.r['ggdraw']()
            for obj in self._draw_before_plot:
                d = self.r['add'](d, obj)
            d = self.r['add'](d, self.r['draw_plot'](plot))
            for obj in self._draw_after_plot:
                d = self.r['add'](d, obj)
            return d
        return plot

    def panel_border(self, color = 'gray80', size=0.5, linetype=1, remove=False):
        params = {
                'colour': color,
                'size': size,
                'linetype': linetype,
                'remove': remove
        }
        self._other_adds.append(robjects.r('panel_border')(**params))
        return self

    def switch_axis_position(self, axis='y', keep='none'):
        allowed_axis = ('y', 'x', 'xy')
        if axis not in allowed_axis:
            raise ValueError("Allowed axis values are %s" % (allowed_axis,))
        allowed_keep = ('none', 'x', 'y', 'xy', 'yx')
        if keep not in allowed_keep:
            raise ValueError("Allowed keep values are %s" % (allowed_keep,))
        self._other_adds.append(robjects.r('switch_axis_position')(
            axis=axis, keep=keep))
        return self

    def background_grid(self, major='xy', minor='none', size_major = 0.2, size_minor = 0.5, color_major = 'grey90', color_minor = 'grey98'):
        """Reestablish a background grid"""
        valid_major = ("xy", "x", "y", "only_minor", "none")
        if major not in valid_major:
            raise ValueError("@major must be one of %s was %s" % valid_major, major)
        valid_minor = ("xy", "x", "y", "none")
        if minor not in valid_minor:
            raise ValueError("@minor must be one of %s was %s" % valid_minor, minor)
        kwargs = {
                'major': major,
                'minor': minor,
                'size.major': size_major,
                'size.minor': size_minor,
                'colour.major': color_major,
                'colour.minor': color_minor,
        }
        self._other_adds.append(robjects.r('background_grid')(**kwargs))
        return self


class plot_grid(_PlotBase):

    def __init__(self, plots, labels = 'auto', align='none',
              nrow = None, ncol = None,
              scale = 1, rel_widths = 1, rel_heights = 1,
              label_size = 14,
              hjust = -0.5, vjust = 1.5,
              ):
        valid_aligns = 'none', 'h', 'v', 'hv'
        if align not in valid_aligns:
            raise ValueError("Invalid align value %s - must be one of %s" % (align, valid_aligns))
        if labels and not isinstance(labels, list) and not labels in ('AUTO', 'auto'):
            raise ValueError("Labels must be either a list of strings, None, or 'AUTO' / 'auto' for ABC or abcd")
        if isinstance(labels, list) and len(labels) != len(plots):
            raise ValueError("Labels must be the same lengths as plots")
        for p in plots:
            if not isinstance(p, CowPlot):
                raise ValueError("All plots must be CowPlots")
        self.params = {
                'labels': numpy.array(labels) if hasattr(labels, '__iter__') else labels,
                'scale': scale,
                'rel_widths': rel_widths,
                'rel_heights': rel_heights,
                'label_size': label_size,
                'hjust': hjust,
                'vjust': vjust,
                'align': align,
        }
        if nrow and ncol:
            self.params['nrow'] = nrow
            self.params['ncol'] = ncol
        elif nrow:
            self.params['nrow'] = nrow
            self.params['ncol'] = 1
        elif ncol:
            self.params['nrow'] = 1
            self.params['ncol'] = ncol
        else:
            self.params['ncol'] = len(plots)
            self.params['nrow'] = 1
        self.plots = plots
        if self.params['ncol'] * self.params['nrow'] < len(self.plots):
            raise ValueError("ncol * nrow is smaller than number of plots")
        self.r = {}
        self.r['save_plot'] = ro.r('save_plot')
        self.r['plot_grid'] = ro.r('plot_grid')
        self.ipython_plot_width = 1200  # these get ignored later on, but are necessary to avoid exceptions in _repr_png_/svg
        self.ipython_plot_height = 1200

    def build_ggplot(self):
        params = {}
        params['plotlist'] = [p.build_ggplot() for p in self.plots]
        params.update(self.params)

        return self.r['plot_grid'](**params)

    def render(self, output_filename, width=None, height=None, dpi=None):
        """Save the plot to a file"""
        plot = self.build_ggplot()
        output_filename = output_filename.replace('%', '%%')  # R tries some kind of integer substitution on these, so we need to double the %
        kwargs = {}
        if output_filename.endswith('.png'):
            kwargs['type'] = 'cairo'
        self.r['save_plot'](filename=output_filename, plot=plot, ncol=self.params['ncol'], nrow = self.params['ncol'], **kwargs)


class MultiPagePlot(Plot):
    """A plot job that splits faceted variables over multiple pages.

    Bug: The last page may get fewer variables and the plots get a different size than the other pages

    """
    def __init__(self, dataframe, facet_variable_x, facet_variable_y = None, n_cols_per_page = 3, n_rows_per_page = 5, fixed_x = False, fixed_y = True, facet_style = 'wrap'):
        if 'pydataframe.dataframe.DataFrame' in str(type(dataframe)):
            dataframe = self._convert_pydataframe(dataframe)

        Plot.__init__(self, dataframe)
        self.facet_variable_x = facet_variable_x
        self.facet_variable_y = facet_variable_y
        if facet_variable_x not in dataframe.columns:
            raise ValueError("facet_variable_x %s not in dataframe.columns_ordered" % facet_variable_x)
        if facet_variable_y and facet_variable_y not in dataframe.columns:
            raise ValueError("facet_variable_y %s not in dataframe.columns_ordered" % facet_variable_y)
        if facet_style not in ('wrap', 'grid'):
            raise ValueError("facet_style must be one of wrap, grid")
        self.facet_style = facet_style
        self.fixed_x = fixed_x
        self.fixed_y = fixed_y
        self.n_cols_per_page = n_cols_per_page
        no_of_x_variables = len(self.dataframe['dat_%s' % self.old_names.index(self.facet_variable_x)].unique())
        if self.facet_variable_y:
            no_of_y_variables = len(self.dataframe['dat_%s' % self.old_names.index(self.facet_variable_y)].unique())
            no_of_plots = no_of_x_variables * no_of_y_variables
        else:
            no_of_plots = no_of_x_variables
        self.plots_per_page = n_cols_per_page * n_rows_per_page
        pages_needed = math.ceil(no_of_plots / float(self.plots_per_page))
        self.width = 8.26772
        self.height = 11.6929
        self.no_of_pages = pages_needed

    def _iter_by_pages(self):
        def grouper(iterable, n, fillvalue=None):
            "Collect data into fixed-length chunks or blocks"
            # grouper('ABCDEFG', 3, 'x') --> ABC DEF Gxx
            args = [iter(iterable)] * n
            return itertools.izip_longest(fillvalue=fillvalue, *args)
        if self.facet_variable_y:
            raise NotImplemented("The splitting into two variable sub_dfs is not implemented yet")
        else:
            x_column = 'dat_%s' % self.old_names.index(self.facet_variable_x)
            x_values = self.dataframe[x_column].unique()
            for group in grouper(sorted(x_values), self.plots_per_page):
                group = list(group)
                keep = numpy.zeros((len(self.dataframe)), dtype=numpy.bool)
                for value in group:
                    if value is not None:
                        keep = keep | (self.dataframe[x_column] == value)
                        #keep[self.dataframe.get_column_view(x_column) == value] = True
                d = self.dataframe[keep]
                yield d

    def render(self, output_filename, width=8, height=6, dpi=300):
        if not output_filename.endswith('.pdf'):
            raise ValueError("MultiPagePlots only for pdfs")
        if self.facet_variable_y:
               new_one = 'dat_%s' % self.old_names.index(self.facet_variable_x)
               new_two = 'dat_%s' % self.old_names.index(self.facet_variable_y)
               facet_specification = '%s ~ %s' % (new_one, new_two)
        else:
               params = self._translate_params({"": self.facet_variable_x})[0]
               facet_specification = params.replace('=', '~')

        if self.fixed_x and not self.fixed_y:
            scale = 'free_y'
        elif not self.fixed_x and self.fixed_y:
            scale = 'free_x'
        elif not self.fixed_x and not self.fixed_y:
            scale = 'free'
        else:
            scale = 'fixed'
        if self.facet_style == 'grid':
            self._other_adds.append(robjects.r('facet_grid')(robjects.r(facet_specification), scale = scale, ncol=self.n_cols_per_page))
        elif self.facet_style == 'wrap':
            self._other_adds.append(robjects.r('facet_wrap')(robjects.r(facet_specification), scale = scale, ncol=self.n_cols_per_page))

        robjects.r('pdf')(output_filename, width = 8.26, height = 11.69)
        page_no = 0
        for sub_df in self._iter_by_pages():
            page_no += 1
            plot = self.r['ggplot'](convert_dataframe_to_r(sub_df))
            for obj in self._other_adds:
                plot = self.r['add'](plot, obj)
            for name, value in self.lab_rename.items():
                plot = self.r['add'](
                        plot, robjects.r('labs(%s = "%s")' % (name, value)))
            robjects.r('print')(plot)
        robjects.r('dev.off')()

    def facet_grid(self, column_one, column_two=None, fixed_x=True, fixed_y=True, ncol=None):
        raise ValueError("MultiPagePlots specify faceting on construction")

    def facet(self, column_one, column_two=None, fixed_x=True, fixed_y=True, ncol=None):
        raise ValueError("MultiPagePlots specify faceting on construction")


def plot_heatmap(output_filename, data, infinity_replacement_value = 10, low='blue', high = 'red', mid='white', nan_color='grey', hide_genes = True, array_cluster_method = 'cosine',
        x_label = 'Condition', y_label = 'Gene', colors = None, hide_tree = False, exclude_those_with_too_many_nans_in_y_clustering = False, width = None, row_order = False, column_order = False):
    """This code plots a heatmap + dendrogram.
    (unlike add_heatmap, which just does the squares on an existing plot)
    @data is a df of {'gene':, 'condition':, 'expression_change'}
    nan, is translated to 0 (but plotted grey), infinity to infinity_replacement_value (or -1 * infinity_replacement_value for negative infinity).

    Clustering is performed using the cosine distance - on the genes.

    If there is a gene name occuring twice, we use it's median!

    @low, high, mid, nan_color allow you to modify the colors
    @hide_genes hides the y-axis labels,
    @array_cluster_method may be cosine or hamming_on_0 (threshold on 0, then hamming)
    @x_label and @y_label are the axis labels,
    keep_column_order enforces the order in the df
    keep_row_order does the same.
    @colors let's you supply colors - TODO: What format?
    @hide_tree hides the tree
    @exclude_those_with_too_many_nans_in_y_clustering removes elements with more than 25% nans from deciding the order in the y-clustering

    It's using ggplot and ggdendro... in the end, this code breads insanity"""
    column_number = len(set(data.get_column_view('condition')))
    row_number = len(data) / column_number
    keep_column_order = False
    if column_order is not False:
        keep_column_order = True
    keep_row_order = False
    if row_order is not False:
        keep_row_order = True
    load_r()
    valid_array_cluster = 'hamming_on_0', 'cosine'
    if not array_cluster_method in valid_array_cluster:
        raise ValueError("only accepts array_cluster_method methods %s" % valid_array_cluster)
    df = data
    if colors == None:
        colors = ['grey' for x in range(len(data))]


    #R's scale NaNs everything on any of these values...
    #df[numpy.isnan(df.get_column_view('expression_change')), 'expression_change'] = 0 #we do this part in R now.
    df[numpy.isposinf(df.get_column_view('expression_change')), 'expression_change'] = infinity_replacement_value
    df[numpy.isneginf(df.get_column_view('expression_change')), 'expression_change'] = -1 * infinity_replacement_value

    if len(df.get_column_unique('condition')) < 2 or len(df.get_column_unique('gene')) < 2:
        op = open(output_filename,'wb')
        op.write("not enough dimensions\n")
        op.close()
        return
    file_extension = output_filename[-3:].lower()
    if not (file_extension == 'pdf' or file_extension == 'png'):
        raise ValueError('File extension must be .pdf or .png, outfile was '+output_filename)
    robjects.r("""
    normvec<-function(x)
    {
       sqrt(x%*%x)
    }
    cosine_distance = function(a, b)
    {
       1 - ((a %*% b) / ( normvec(a) * normvec(b)))[1]
    }

    dist_cosine = function(x)
    {
       x = as.matrix(x)
       N = nrow(x)
       res = matrix(0, nrow = N, ncol= N)
       for (i in 1:N)
       {
           for (t in 1:N)
           {
              res[i,t] = cosine_distance(x[i,], x[t,])
           }
       }
       as.dist(res)
    }

    hamming_distance = function(a, b)
    {
        sum(a != b)
    }

    dist_hamming = function(x)
    {
       x = as.matrix(x)
       N = nrow(x)
       res = matrix(0, nrow = N, ncol= N)
       for (i in 1:N)
       {
           for (t in 1:N)
           {
              res[i,t] = hamming_distance(x[i,], x[t,])
           }
       }
       as.dist(res)
    }
    """)
    robjects.r("""
    library(ggplot2)
    library(reshape)
    library(ggdendro)
    library(grid)

    do_tha_funky_heatmap = function(outputfilename, df,
                        low, mid, high, nan_color,
                        hide_genes, width, height, array_cluster_method,
                        keep_column_order, keep_row_order, colors, hide_tree, exclude_those_with_too_many_nans_in_y_clustering, row_order, column_order)
    {
        df$condition <- factor(df$condition)
        options(expressions = 50000) #allow more recursion

        #transform df into a rectangualr format

        df_cast = cast(df, gene ~ condition, value='expression_change', fun.aggregate=median)
        col_names = names(df_cast)
        row_names = df_cast$gene
        df_cast = df_cast[do.call(order,df_cast['gene']),]
        df_scaled = as.matrix(scale(df_cast))
        df_scaled[is.nan(df_scaled)] = 0
        df_scaled[is.na(df_scaled)] = 0
        #do the row clustering
        if (!keep_row_order)
        {
            if (exclude_those_with_too_many_nans_in_y_clustering) #when clustering genes, leave out those samples with too many nans
            {
                df_scaled_with_nans = as.matrix(scale(df_cast)) #we need it a new, with nans
                nan_count_per_column = colSums(is.na(df_scaled_with_nans))
                too_much = dim(df_scaled_with_nans)[1] / 4.0
                exclude = nan_count_per_column >= too_much
                keep = !exclude
                df_scaled_with_nans = df_scaled_with_nans[, keep]
                df_scaled_with_nans[is.nan(df_scaled_with_nans)] = 0
                df_scaled_with_nans[is.na(df_scaled_with_nans)] = 0
                dd.row <- as.dendrogram(hclust(dist_cosine(df_scaled_with_nans)))
            }
            else
            {
                dd.row <- as.dendrogram(hclust(dist_cosine(df_scaled)))
            }
        }
        #do the column clustering.
        if(!keep_column_order){
            if (array_cluster_method == 'cosine')
            {
                dd.col <- as.dendrogram(hclust(dist_cosine(t(df_scaled))))
            }
            else if (array_cluster_method == 'hamming_on_0')
            {
                df_hamming = as.matrix(df_cast) > 0
                df_hamming[is.nan(df_hamming)] = 0
                df_hamming[is.na(df_hamming)] = 0
                dd.col <- as.dendrogram(hclust(dist_hamming(t(df_hamming))))
            }
        }
        if (keep_row_order)
        {
            row.ord = 1:length(row_order)
            for(i in 1:length(row_order)){
                row.ord[i] = which(row_names==row_order[i])
            }
            row.ord = rev(row.ord)
        }
        else
        {
            row.ord <- order.dendrogram(dd.row)
        }
        if (keep_column_order)
        {
            tmp = 1:length(column_order)
            for(i in 1:length(column_order)){
                tmp[i] = which(col_names==column_order[i])-1
            }
            col.ord <- tmp
        }
        else
        {
            col.ord <- order.dendrogram(dd.col)
        }
        xx <- scale(df_cast, FALSE, FALSE)[row.ord, col.ord]
        xx_names <- attr(xx, 'dimnames')
        df <- as.data.frame(xx)
        colnames(df) <- xx_names[[2]]
        df$gene <- xx_names[[1]]
        df$gene <- with(df, factor(gene, levels=gene, ordered=TRUE))
        mdf <- melt(df, id.vars="gene")

        tmp = c()
        i = 1
        for (gene in df$gene)
        {
            index = which(colors$gene == gene)
            colll <- as.character(colors$color[index])
            tmp[i] = colll
            i = i +1
        }
        colors = tmp
        if(!keep_column_order){
            ddata_x <- dendro_data(dd.col)
            }
        if(!keep_row_order)
        {
            ddata_y <- dendro_data(dd.row)
        }
        ### Set up a blank theme

        theme_none <- theme(
            panel.grid.major = element_blank(),
            panel.grid.minor = element_blank(),
            panel.background = element_blank(),
            axis.title.x = element_text(colour=NA),
            axis.title.y = element_blank(),
            axis.text.x = element_blank(),
            axis.text.y = element_blank(),
            axis.line = element_blank(),
            axis.ticks = element_blank()
            )

        ### Create plot components ###
        # Heatmap
        p1 <- ggplot(mdf, aes(x=variable, y=gene)) +
            geom_tile(aes(fill=value)) + scale_fill_gradient2(low=low,mid=mid, high=high, na.value=nan_color) + theme(axis.text.x = element_text(angle=90, size=8, hjust=0, vjust=0, colour="black"),
            axis.title.y = element_blank(), axis.title.x = element_blank(),
            axis.text.y = element_text(colour="black"))
        if (hide_genes)
            p1 = p1 + theme(axis.text.y = element_blank())
        else
        {
            p1 = p1 + theme(strip.background = element_rect(colour = 'NA', fill = 'NA'), axis.text.y = element_text(colour=colors))
        }
        if (!keep_column_order && !hide_tree)
        {
            # Dendrogram 1
            p2 <- ggplot(segment(ddata_x)) +
                geom_segment(aes(x=x, y=y, xend=xend, yend=yend)) +
                theme_none + theme(axis.title.x=element_blank())
        }

        if(!keep_row_order && !hide_tree)
        {
            # Dendrogram 2
            p3 <- ggplot(segment(ddata_y)) +
                geom_segment(aes(x=x, y=y, xend=xend, yend=yend)) +
                coord_flip() + theme_none
        }

        if (grepl('png$', outputfilename))
            png(outputfilename, width=width * 72, height=height * 72)
        else if (grepl('pdf$', outputfilename))
            pdf(outputfilename, width=width, height=height)
        else
            error("Don't know that file format")
        grid.newpage()
        if (hide_tree)
            vp = viewport(1, 1, x=0.5, y=0.5)
        else
            vp = viewport(0.8, 0.8, x=0.4, y=0.4)

        print(p1, vp=vp)
        if (!keep_column_order && !hide_tree)
        {
            print(p2, vp=viewport(0.60, 0.2, x=0.4, y=0.9))
        }
        if (!keep_row_order && !hide_tree)
        {
            print(p3, vp=viewport(0.2, 0.86, x=0.9, y=0.4))
        }
        dev.off()
    }
    """)
    if not width:
        width = len(df.get_column_unique('condition')) * 0.4 + 5
    height = len(df.get_column_unique('gene')) * 0.15 + 3
    robjects.r('do_tha_funky_heatmap')(output_filename, df, low, mid, high, nan_color, hide_genes, width, height, array_cluster_method, keep_column_order, keep_row_order, colors, hide_tree, exclude_those_with_too_many_nans_in_y_clustering, row_order, column_order)


def EmptyPlot(text_to_display = 'No data'):
    p = Plot(pandas.DataFrame({'x': [0], 'y': [0], 'text': [text_to_display]}))
    p.add_text('x', 'y', 'text')
    return p


class CombinedPlots:
    """Combine multiple ggplots into one graph.
    Default is A4

    """
    def __init__(self, plots, ncol = 3, width=8.267 * 150, height=11.5 * 150):
        """width/height are in pixels @ 150 pixels/inch"""
        self.plots = plots
        self.ncol = ncol
        self.width = float(width)
        self.height = float(height)

    def _repr_svg_(self):
        so = tempfile.NamedTemporaryFile(suffix='.svg')
        self.render(so.name)
        so.flush()
        so.flush()
        result = so.read()
        so.close()
        return result, {"isolated": True}

    def render(self, output_filename, width = None, height = None):
        if not output_filename.endswith('.svg'):
            raise ValueError("combined plots currently only support svg")
        import svg_stack

        if width is None:
            width = self.width
        if height is None:
            height = self.height
        if len(self.plots) < self.ncol:
            self.ncol = len(self.plots)
        nrow = math.ceil(len(self.plots) / float(self.ncol))
        svgs = [p._repr_svg_(width = self.width / self.ncol / 150 * 72, height = self.height / nrow / 150 * 72) for p in self.plots]
        tfs = [tempfile.NamedTemporaryFile(suffix='.svg') for x in svgs]
        for of, svg in zip(tfs, svgs):
            of.write(svg[0])
            of.flush()
        doc = svg_stack.Document()
        layout1 = svg_stack.VBoxLayout()
        rows = [tfs[i:i+self.ncol] for i in range(0, len(tfs), self.ncol)]
        ii = 0
        for row in rows:
            ii += 1
            layout2 = svg_stack.HBoxLayout()
            for element in row:
                layout2.addSVG(element.name, alignment=svg_stack.AlignLeft)
            layout2.setSpacing(0)
            layout1.addLayout(layout2)
        layout1.setSpacing(0)
        doc.setLayout(layout1)

        doc.save(output_filename)
        for of in tfs:
            of.close()

    def to_excel(self, output_filename):
        writer = pandas.ExcelWriter(output_filename)
        i = 0
        for p in self.plots:
            i += 1
            df = p.dataframe.copy()
            rename_columns = {}
            for ii, x in enumerate(p.old_names):
                new_name = 'dat_%s' % ii
                if new_name in df:
                    rename_columns[new_name] = x
            df = df.rename(columns = rename_columns)
            df = df[list(set(df.columns).intersection(p.used_columns))]

            df.to_excel(writer, 'Plot%i' % i)
        writer.save()


def position_dodge(width = RNULL, height= RNULL):
    """Adjust position by dodging overlaps to the side."""
    return robjects.r('position_dodge')(width, height)


def position_fill(width = RNULL, height= RNULL):
    """Stack overlapping objects on top of one another, and standardise to have"""
    return robjects.r('position_fill')(width, height)


def position_identity(width = RNULL, height= RNULL):
    """Don't adjust position"""
    return robjects.r('position_identity')(width, height)


def position_stack(width = RNULL, height = RNULL):
    """Stack overlapping objects on top of one another."""
    return robjects.r('position_stack')(width, height)


def position_jitter(w = 0.4, h = 0.4):
    return robjects.r('position_jitter')(w, h)

def multiplot(list_of_plots, cols):
    """Plot multiple plots on one image"""
    robjects.r("""
            multiplot <- function(..., plotlist=NULL, file, cols=1, layout=NULL) {
              library(grid)

              # Make a list from the ... arguments and plotlist
              plots <- c(list(...), plotlist)

              numPlots = length(plots)

              # If layout is NULL, then use 'cols' to determine layout
              if (is.null(layout)) {
                # Make the panel
                # ncol: Number of columns of plots
                # nrow: Number of rows needed, calculated from # of cols
                layout <- matrix(seq(1, cols * ceiling(numPlots/cols)),
                                ncol = cols, nrow = ceiling(numPlots/cols))
              }

             if (numPlots==1) {
                print(plots[[1]])

              } else {
                # Set up the page
                grid.newpage()
                pushViewport(viewport(layout = grid.layout(nrow(layout), ncol(layout))))

                # Make each plot, in the correct location
                for (i in 1:numPlots) {
                  # Get the i,j matrix positions of the regions that contain this subplot
                  matchidx <- as.data.frame(which(layout == i, arr.ind = TRUE))

                  print(plots[[i]], vp = viewport(layout.pos.row = matchidx$row,
                                                  layout.pos.col = matchidx$col))
                }
              }
            }
        """)
    plots = [x._build_plot() for x in list_of_plots]
    robjects.r('multiplot')(plotlist = plots, cols = cols)



try:
    import rpy2.robjects as ro
    import rpy2.robjects.conversion
    import rpy2.rinterface as rinterface
    import rpy2.robjects.numpy2ri

    def numpy2ri_vector(o):
        """Convert a numpy 1d array to an R vector.

        Unlike the original conversion which converts into a list, apperantly."""
        if len(o.shape) != 1:
            raise ValueError("Dataframe.numpy2ri_vector can only convert 1d arrays")
        #if isinstance(o, Factor):
            #res = ro.r['factor'](o.as_levels(), levels=o.levels, ordered=True)
        elif isinstance(o, numpy.ndarray):
            if not o.dtype.isnative:
                raise(ValueError("Cannot pass numpy arrays with non-native byte orders at the moment."))

            # The possible kind codes are listed at
            #   http://numpy.scipy.org/array_interface.shtml
            kinds = {
                # "t" -> not really supported by numpy
                "b": rinterface.LGLSXP,
                "i": rinterface.INTSXP,
                # "u" -> special-cased below
                "f": rinterface.REALSXP,
                "c": rinterface.CPLXSXP,
                # "O" -> special-cased below
                "S": rinterface.STRSXP,
                "U": rinterface.STRSXP,
                # "V" -> special-cased below
                }
            # Most types map onto R arrays:
            if o.dtype.kind in kinds:
                # "F" means "use column-major order"
    #            vec = rinterface.SexpVector(o.ravel("F"), kinds[o.dtype.kind])
                vec = rinterface.SexpVector(numpy.ravel(o,"F"), kinds[o.dtype.kind])
                res = vec
            # R does not support unsigned types:
            elif o.dtype.kind == "u":
                o = numpy.array(o, dtype=numpy.int64)
                return numpy2ri_vector(o)
                #raise(ValueError("Cannot convert numpy array of unsigned values -- R does not have unsigned integers."))
            # Array-of-PyObject is treated like a Python list:
            elif o.dtype.kind == "O":
                all_str = True
                all_bool = True
                all_r_object = True
                for value in o:
                    if (
                            not type(value) is str and
                            not type(value) is unicode and
                            not type(value) is numpy.string_ and
                            not (type(value) is numpy.ma.core.MaskedArray and value.mask == True) and
                            not (type(value) is numpy.ma.core.MaskedConstant and value.mask == True)

                                ):
                        all_str = False
                        break
                    if not (type(value) is bool or type(value) is numpy.bool_):
                        all_bool = False
                    if not (type(value) is robjects.robject.RObject  or type(value) is rpy2.robjects.vectors.Vector):
                        all_r_object = False
                if (not all_str) and (not all_bool) and (not all_r_object):
                    raise(ValueError("numpy2ri_vector currently does not handle object vectors: %s %s" % (value, type(value))))
                else:
                    #since we keep strings as objects
                    #we have to jump some hoops here
                    vec = rinterface.SexpVector(numpy.ravel(o,"F"), kinds['S'])
                    return vec
                    #res = ro.conversion.py2ri(list(o))
            # Record arrays map onto R data frames:
            elif o.dtype.kind == "V":
                raise(ValueError("numpy2ri_vector currently does not handle record arrays"))
            # It should be impossible to get here:
            else:
                raise(ValueError("Unknown numpy array type."))
        else:
            raise(ValueError("Unknown input to numpy2ri_vector."))
        return res

    # I can't figuer out how to do colnames(x) = value without a helper function
    ro.r("""
        set_colnames = function(df, names)
        {
            colnames(df) = names
            df
        }
        """)

    def convert_dataframe_to_r(o, keep_index = False):
        # print 'converting', o, type(o)
        if isinstance(o, pandas.DataFrame):
            # print 'dataframe'
            dfConstructor = ro.r['data.frame']
            names = []
            parameters = []
            kw_params = {}
            for column_name in o.columns:
                try:
                    names.append(str(column_name))
                    if str(o[column_name].dtype) == 'category':  # There has to be a more elegant way to specify this...
                        col = ro.r('factor')(list(numpy.array(o[column_name])), list(o[column_name].cat.categories), ordered=True)

                    else:
                        col = numpy.array(o[column_name])
                        col = numpy2ri_vector(col)
                    parameters.append(col)
                except ValueError as e:
                    raise ValueError(str(e) + ' Offending column: %s, dtype: %s, content: %s' % (column_name, col.dtype, col[:10]))
            # kw_params['row.names'] = numpy2ri_vector(numpy.array(o.index))
            try:
                if keep_index:
                    kw_params['row.names'] = numpy.array(o.index)  # turn the index into rownames names
                res = dfConstructor(*parameters, **kw_params)
                res = ro.r('set_colnames')(res, names)
            except TypeError:
                print (parameters.keys())
                raise
        elif isinstance(o, numpy.ndarray):
            res = numpy2ri_vector(o)
        else:
            res = ro.default_py2ri(o)
        return res

except ImportError:  # guess we don't have rpy
    pass


all = [Plot, plot_heatmap, multiplot, MultiPagePlot]<|MERGE_RESOLUTION|>--- conflicted
+++ resolved
@@ -853,8 +853,6 @@
         self.theme_grey(base_size=base_size)
         return self
 
-<<<<<<< HEAD
-=======
     def set_font_size(self, name, size=None, color=None, angle=None):
         """See http://docs.ggplot2.org/0.9.2.1/theme.html for the list of elements you can change - this set's element_text"""
         element_args = {}
@@ -869,28 +867,6 @@
                 robjects.r('theme')(**{name: element}))
         return self
 
-    def add_label(self, text, xpos, ypos, size=8, color=None, alpha=None):
-        data = self._prep_dataframe(pandas.DataFrame({'x': [xpos], 'y': [ypos], 'text': [text]}))
-        aes_params = OrderedDict({'x': 'x', 'y': 'y', 'label': 'text'})
-        other_params = {'data': convert_dataframe_to_r(data)}
-        if color:
-            other_params['colour'] = color
-        if alpha:
-            other_params['alpha'] = alpha
-        self._other_adds.append(robjects.r('geom_text')(self._build_aesthetic(aes_params), **other_params))
-        return self
-        self._other_adds.append(
-            self.r['geom_text'](
-               robjects.r('aes(x=x, y=y, label=text)'),
-               data,
-                size=size,
-                color="black"
-
-            )
-        )
-        return self
-
->>>>>>> 8f339540
     def scale_x_log_10(self):
         self.scale_x_continuous(trans='log10')
         return self
