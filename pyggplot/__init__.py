# Copyright (c) 2009-2015, Florian Finkernagel. All rights reserved.

# Redistribution and use in source and binary forms, with or without
# modification, are permitted provided that the following conditions are
# met:

# * Redistributions of source code must retain the above copyright
# notice, this list of conditions and the following disclaimer.

# * Redistributions in binary form must reproduce the above
# copyright notice, this list of conditions and the following
# disclaimer in the documentation and/or other materials provided
# with the distribution.

# * Neither the name of the Andrew Straw nor the names of its
# contributors may be used to endorse or promote products derived
# from this software without specific prior written permission.

# THIS SOFTWARE IS PROVIDED BY THE COPYRIGHT HOLDERS AND CONTRIBUTORS
# "AS IS" AND ANY EXPRESS OR IMPLIED WARRANTIES, INCLUDING, BUT NOT
# LIMITED TO, THE IMPLIED WARRANTIES OF MERCHANTABILITY AND FITNESS FOR
# A PARTICULAR PURPOSE ARE DISCLAIMED. IN NO EVENT SHALL THE COPYRIGHT
# OWNER OR CONTRIBUTORS BE LIABLE FOR ANY DIRECT, INDIRECT, INCIDENTAL,
# SPECIAL, EXEMPLARY, OR CONSEQUENTIAL DAMAGES (INCLUDING, BUT NOT
# LIMITED TO, PROCUREMENT OF SUBSTITUTE GOODS OR SERVICES; LOSS OF USE,
# DATA, OR PROFITS; OR BUSINESS INTERRUPTION) HOWEVER CAUSED AND ON ANY
# THEORY OF LIABILITY, WHETHER IN CONTRACT, STRICT LIABILITY, OR TORT
# (INCLUDING NEGLIGENCE OR OTHERWISE) ARISING IN ANY WAY OUT OF THE USE
# OF THIS SOFTWARE, EVEN IF ADVISED OF THE POSSIBILITY OF SUCH DAMAGE.

"""A wrapper around ggplot2 ( http://had.co.nz/ggplot2/ )

Takes a pandas.DataFrame object, then add layers with the various add_xyz
functions (e.g. add_scatter).

Referr to the ggplot documentation about the layers (geoms), and simply
replace geom_* with add_*.
See http://docs.ggplot2.org/0.9.3.1/index.html

You do not need to seperate aesthetics from values - the wrapper
will treat a parameter as value if and only if it is not a column name.
(so y = 0 is a value, color = 'blue 'is a value - except if you have a column
'blue', then it's a column!. And y = 'value' doesn't work, but that seems to be a ggplot issue).

When the DataFrame is passed to R:
    - row indices are truned into columns with 'reset_index'
    - multi level column indices are flattend by concatenating them with ' '
        -> (X, 'mean) becomes 'x mean'

Error messages are not great - most of them translate to 'one or more columns were not found',
but they can appear as a lot of different actual messages such as
    - argument "env" is missing, with no defalut
    - object 'y' not found
    - object 'dat_0' not found
    - requires the follewing missing aesthetics: x
    - non numeric argument to binary operator
without actually quite pointing at what is strictly the offending value.
Also, the error appears when rendering (or printing in ipython notebook),
not when adding the layer.






"""
try:
    import rpy2
    import rpy2.robjects as robjects
    import rpy2.rinterface as rinterface
    RNULL = robjects.NULL
    try:
        import exptools
        exptools.load_software('ggplot2')
        # exptools.load_software('cowplot') # ggplot2 contains cowplot
        import ggplot2
        #import cowplot
        ggplot2.load_r()
        # cowplot.load_r()
    except (ImportError, rpy2.rinterface.RRuntimeError):
        # raise
        pass
except ImportError:
    # raise
    RNULL = None
    pass

import itertools
try:
    izip = itertools.izip
    izip_longest = itertools.izip_longest
except AttributeError:
    izip = zip
    izip_longest = itertools.zip_longest

try:
    from collections import OrderedDict
except ImportError:
    from ordereddict import OrderedDict
import numpy
import math
import pandas
import tempfile
import os
import six

_r_loaded = False


def load_r():
    """Lazy R loader"""
    global _r_loaded
    if not _r_loaded:
        global NA
        global robjects
        NA = robjects.r("NA")
        robjects.r('library(grid)')
        robjects.r('library(ggplot2)')
        robjects.r('library(scales)')
        # apperantly, as_df is missing in some downloaded versions of plyr
        robjects.r("""as_df = function (output)
{
    if (length(output) == 0)
        return(data.frame())
    df <- data.frame(matrix(ncol = 0, nrow = length(output[[1]])))
    for (var in names(output)) {
        df[var] <- output[var]
    }
    df
}
""")
        if robjects.r("exists('Trans')")[0]:  # pre ggplot 0.9 style
            robjects.r("""
TransInvNegLog10 <- Trans$new("InvNegLog10", f = function(x) 10^(-x),
inverse = function(x) -log10(x), labels = function(x) x)
TransInvNegLog10b <- Trans$new("InvNegLog10b",
            f = function(x) -log10(x),
            inverse = function(x) 10^-x,
            labels = function(x) bquote(10^.(-x)))

""")
        else:  # post ggplot 0.9 style
            robjects.r("""
TransInvNegLog10 <- scales::trans_new(name="InvNegLog10",
                transform = function(x) 10^(-x),
                inverse = function(x) -log10(x),
                format = function(x) x)
TransInvNegLog10b <- scales::trans_new(name="InvNegLog10b",
            transform = function(x) -log10(x),
            inverse = function(x) 10^-x,
            format = function(x) bquote(10^.(-x)))

""")


def r_expression(expr):
    return robjects.r('expression(%s)' % expr)


ipython_plot_width = 480
ipython_plot_height = 480


class _PlotBase(object):
    def render_notebook(self, width=800, height=600):
        from IPython.core.display import Image
        tf = tempfile.NamedTemporaryFile(suffix='.png')
        self.render(tf.name, width=width/72., height=height/72., dpi=72)
        return Image(tf.name)

    def _repr_png_(self, width=None, height=None):
        """Show the plot in the ipython notebook (ie. return png formated image data)"""
        if width is None:
            width = self.ipython_plot_width
            height = self.ipython_plot_height
        try:
            handle, name = tempfile.mkstemp(suffix=".png")  # mac os for some reason would not read back again from a named tempfile.
            os.close(handle)
            self.render(name, width=width/72., height=height/72., dpi=72)
            tf = open(name, "rb")
            result = tf.read()
            tf.close()
            return result
        finally:
            os.unlink(name)

    def _repr_svg_(self, width=None, height=None):
        """Show the plot in the ipython notebook (ie. return svg formated image data)"""
        if width is None:
            width = self.ipython_plot_width / 150. * 72
            height = self.ipython_plot_height / 150. * 72
        try:
            handle, name = tempfile.mkstemp(suffix=".svg")  # mac os for some reason would not read back again from a named tempfile.
            os.close(handle)
            self.render(name, width=width/72., height=height/72., dpi=72)
            tf = open(name, "r")
            result = tf.read()
            tf.close()
            # newer jupyters need the height attribute
            # otherwise the iframe is only one line high and
            # the figure tiny
            result = result.replace("viewBox=", 'height=\'%i\' viewBox=' % (height))
            return result, {"isolated": True}
        finally:
            os.unlink(name)

    def parse_param(self, name, value, required=True):
        """
        Transform parameters into either aes_params or other_params,
        depending on whether they are in our df.
        if value is None, this parameter is ignored

        """
        if value is not None:
            if isinstance(value, tuple):  # this  allows renaming columns when plotting - why is this here? Is this actually useful
                new_name = value[1]
                value = value[0]
                self.to_rename[value] = new_name
            if value in self.old_names:
                self.aes_collection[name] = value
            else:
                if value == '..level..':
                    self.aes_collection[name] = '..level..'  # robjects.r('expression(..level..)')
                else:
                    self.other_collection[name] = value

    def reset_params(self, data):
        """Prepare the dictionaries used by parse_param"""
        self.aes_collection = {}
        self.other_collection = {}
        if data is not None:
            self.other_collection['data'] = convert_dataframe_to_r(self._prep_dataframe(data))

    def _build_aesthetic(self, params):
        """Transform a python list of aesthetics to the R aes() object"""
        aes_params = self._translate_params(params)
        aes_params = ", ".join(aes_params)
        return robjects.r('aes(%s)' % aes_params)

    def _translate_params(self, params):
        """Translate between the original dataframe names and the numbered ones we assign
        to avoid r-parsing issues"""
        aes_params = []
        for aes_name, aes_column in params.items():
            if aes_column in self.old_names:
                self.used_columns.update([aes_column])
                new_name = 'dat_%s' % self.old_names.index(aes_column)
                aes_params.append('%s=%s' % (aes_name, new_name))
                if aes_column in self.to_rename:
                    self._fix_axis_label(aes_name, new_name, self.to_rename[aes_column])
                else:
                    self._fix_axis_label(aes_name, new_name, aes_column)
            else:  # a fixeud value
                aes_params.append("%s=%s" % (aes_name, aes_column))
        return aes_params


def _geoms():
    """Define the geoms ggplot supports"""
    # python method name (add_ + name), geom (R) name, required attributes, optional attributes, default attribute values
    return (
        # ageoms

        ('ab_line', 'geom_abline', ['intercept', 'slope'], ['alpha', 'size', 'color', 'linetype'], {}, ''),
        ('area', 'geom_area', ['x', 'y'], ['alpha', 'color', 'fill', 'linetype', 'size', 'position'], {}, ''),
        ('bar', 'geom_bar', ['x', 'y'], ['color', 'group', 'fill', 'position', 'stat', 'order', 'alpha', 'weight', 'width'], {'position': 'dodge', 'stat': 'identity'}, ''),
        ('bin2d', 'geom_bin2d', ['xmin', 'xmax', 'ymin', 'ymax'], ['alpha', 'color', 'fill', 'linetype', 'size', 'weight'], {}, ''),
        ('blank', 'geom_blank', [], [], {}, ''),
        (('box_plot', 'boxplot'), 'geom_boxplot', ['x', 'y'], ['alpha', 'color', 'fill', 'group', 'linetype', 'shape', 'size', 'weight', 'notch', 
                                                               'position', 'outlier.color', 'outlier.shape', 'width', ], {}, 'a box plot with the default stat (10/25/50/75/90 percentile)'),
        (('box_plot2', 'boxplot2'), 'geom_boxplot', ['x', 'lower', 'middle', 'upper', 'ymin', 'ymax'], ['alpha', 'color', 'fill', 'group', 'linetype', 'shape', 'size', 'weight', 'stat'],
         {'stat': 'identity'}, ' box plot where you define everything manually'),
        ('contour', 'geom_contour', ['x', 'y'], ['alpha', ' color', 'linetype', 'size', ' weight'], {}, ''),
        ('crossbar', 'geom_crossbar', ['x', 'y', 'ymin', 'ymax'], ['alpha', 'color', 'fill', 'linetype', 'size'], {}, ''),
        ('curve', 'geom_curve', ['x', 'xend', 'y', 'yend'], ['alpha', 'color', 'curvature', 'ncp', 'angle', 'arrow', 'lineend'], {'curvature': 0.5}, ''),
        ('density', 'geom_density', ['x', 'y'], ['alpha', 'color', 'fill', 'linetype', 'size', ' weight', 'stat', 'group', 'adjust'],
         {
                    'bw': lambda mappings: (robjects.r('bw.SJ')(self.dataframe.get_column_view(self.old_names.index(mappings['x'])))),
                    'y': 'count',
        }, ''),
        ('density_2d', 'geom_density2d', ['x', 'y'], ['alpha', 'color', 'linetype', 'fill', 'contour'], {}, ''),
        ('error_bars', 'geom_errorbar', ['x', 'ymin', 'ymax'], ['alpha', 'color', 'group', 'linetype', 'size', 'width', 'position'], {'width': 0.25}, ''),
        ('error_barsh', 'geom_errorbarh', ['x', 'y', 'xmin', 'xmax'], ['alpha', 'color', 'group', 'linetype', 'size', 'width'], {'width': 0.25}, ''),
        ('freq_poly', 'geom_freqpoly', ['x'], ['alpha', 'color', 'linetype', 'size'], {}, ''),
        ('hex', 'geom_hex', ['x', 'y'], ['alpha', 'color', 'fill', 'size'], {}, ''),
        #  ('histogram', this is it's own function
        ('histogram', 'geom_histogram', ['x', 'y'], ['color', ' group', 'fill', 'position', 'add_text', 'binwidth', 'alpha', 'size', 'stat'], {'y': '..count..', 'position': 'dodge', 'stat': 'bin'}, ''),

        (('horizontal_line', 'horizontal_bar', 'hline'), 'geom_hline', ['yintercept'], ['alpha', 'color', 'linetype', 'size'], {'alpha': 0.5, 'color': 'black', 'size': 1}, 'Renamed hline'),
        ('label', 'geom_label', ['x', 'y', 'label'], ['alpha', 'angle', 'color', 'family', 'fontface', 'hjust', 'vjust', 'lineheight', 'size', 'vjust', 'parse', 'nudge_x', 'nudge_y', 'label.padding', 'label.r', 'label.size', 'show.legend', 'check_overlap', 'position'], {'position: identitiy'}, ''),
        ('line', 'geom_line', ['x', 'y'], ['color', 'group', 'shape', 'alpha', 'size', 'stat', 'fun.y', 'linetype'], {}, ''),
        ('linerange', 'geom_linerange', ['x', 'ymax', 'ymin'], ['alpha', 'color', 'linetype', 'size'], {}, ''),

        ('map', 'geom_map', ['map_id'], ['alpha', 'color', 'fill', 'linetype', 'size'], {}, ''),
        ('path', 'geom_path', ['x', 'y'], ['alpha', 'color', 'fill', 'linetype', 'size', 'group'], {}, ''),
        (('point', 'scatter'), 'geom_point', ['x', 'y'], ['color', 'group', 'shape', 'size', 'alpha', 'stat', 'fun.y', 'position'], {}, ''),
        ('jitter', 'geom_jitter', ['x', 'y'], ['color', 'group', 'shape', 'size', 'alpha', 'stat', 'fun.y', 'position'], {}, ''),
        ('pointrange', 'geom_pointrange', ['x', 'y', 'ymin', 'ymax'], ['alpha', 'color', ' fill', 'linetype', 'shape', 'size'], {}, ''),
        ('polygon', 'geom_polygon', ['x', 'y'], ['alpha', 'color', 'fill', 'linetype', 'size'], {}, ''),
        ('quantile', 'geom_quantile', ['x', 'y'], ['alpha', 'color', 'linetype', 'size', 'weight'], {}, ''),
        ('raster', 'geom_raster', ['x', 'y'], ['fill', 'alpha'], {}, ''),
        ('rect', 'geom_rect', ['xmin', 'xmax', 'ymin', 'ymax'], ['alpha', 'color', 'fill', 'linetype', 'size'], {'alpha': 1}, ''),
        ('ribbon', 'geom_ribbon', ['x', 'ymin', 'ymax'], ['alpha', 'color', 'fill', 'linetype', 'size', 'position'], {}, ''),
        ('rug', 'geom_rug', [], ['sides'], {'sides': 'bl'}, ''),
        ('segment', 'geom_segment', ['x', 'xend', 'y', 'yend'], ['alpha', 'color', 'linetype', 'size'], {'size': 0.5}, ''),
        ('smooth', 'geom_smooth', ['x', 'y'], ['alpha', 'color', ' fill', 'linetype', 'size', 'weight', 'method', 'group'], {}, ''),
        ('step', 'geom_step', ['x', 'y'], ['direction', 'stat', 'position', 'alpha', 'color', 'linetype', 'size'], {}, ''),
        ('text', 'geom_text', ['x', 'y', 'label'], ['alpha', 'angle', 'color', 'family', 'fontface', 'hjust', 'vjust', 'lineheight', 'size', 'vjust', 'parse', 'nudge_x', 'nudge_y', 'label.padding', 'label.r', 'label.size', 'show.legend', 'check_overlap', 'position'], {'position: identity'}, ''),
        ('tile', 'geom_tile', ['x', 'y'], ['alpha', 'color', 'fill', 'size', 'linetype', 'stat'], {}, ''),
        ('violin', 'geom_violin', ['x', 'y'], ['alpha', 'color', 'fill', 'linetype', 'size', 'weight', 'scale', 'stat', 'position', 'trim'], {'stat': 'ydensity'}, ''),

        (('vertical_line', 'vertical_bar', 'vline'), 'geom_vline', ['xintercept'], ['alpha', 'color', 'size', 'linetype'], {'alpha': 0.5, 'color': 'black', 'size': 1}, ''),


        ('stacked_bar_plot', 'geom_bar', ['x', 'y', 'fill'], ['position', 'stat'], {'position': 'stack', 'stat': 'identity'}, ''),  # do we still need this?
        # annotations
        ('annotation_logticks', 'annotation_logticks', [], ['base', 'sides', 'scaled', 'short', 'mid', 'long'],
         {
            'base': 10,
            'sides': "bl",
            'scaled': True,
            'short': robjects.r('unit')(0.1, "cm"),
            'mid': robjects.r('unit')(0.2, "cm"),
            'long': robjects.r('unit')(0.3, "cm"),
        }, ''),
    )


class Plot(_PlotBase):

    def __init__(self, dataframe, *ignored):
        """Create a new ggplot2 object from DataFrame"""
        load_r()
        self.r = {}
        self.r['ggplot'] = robjects.r['ggplot']
        self.r['aes'] = robjects.r['aes']
        if robjects.r("exists('ggplot2:::\"+.ggplot\"')")[0]:
            self.r['add'] = robjects.r('ggplot2:::"+.ggplot"')
        else:
            self.r['add'] = robjects.r('ggplot2::"%+%"')

        self.r['layer'] = robjects.r['layer']
        self.r['facet_wrap'] = robjects.r['facet_wrap']
        self.r['geom_text'] = robjects.r['geom_text']
        self.r['ggsave'] = robjects.r['ggsave']
        self.old_names = []
        self.lab_rename = {}
        self.dataframe = self._prep_dataframe(dataframe)
        self._other_adds = []
        self.to_rename = {}
        self._add_geom_methods()
        self.previous_mappings = {}
        self.ipython_plot_width = ipython_plot_width
        self.ipython_plot_height = ipython_plot_height
        self.used_columns = set()
        self.limitsize = True
        self.default_theme()
        self._log_y_scale = False
        self._expected_y_scale = None

    def default_theme(self):
        self.theme_grey()  # apply default theme..,.

    def _build_plot(self):
        if self._expected_y_scale is not None:
            if (
                    (self._expected_y_scale == 'log' and not self._log_y_scale) or
                    (self._expected_y_scale == 'normal' and self._log_y_scale)
            ):
                raise ValueError("Log/non log Y scale mismatch between add_alternating_background and scale_y")
        plot = self.r['ggplot'](convert_dataframe_to_r(self.dataframe))
        for obj in self._other_adds:
            plot = self.r['add'](plot, obj)
        for name, value in self.lab_rename.items():
            plot = self.r['add'](
                plot, robjects.r('labs(%s = "%s")' % (name, value)))
        return plot

    def render(self, output_filename, width=8, height=6, dpi=300, din_size=None):
        """Save the plot to a file.
        If you set @din_size to A4, it will overwrite width and height with a portrait orientend A4 sheet of paper

        """
        if din_size == 'A4':
            width = 8.267
            height = 11.692

        plot = self._build_plot()
        output_filename = output_filename.replace('%', '%%')  # R tries some kind of integer substitution on these, so we need to double the %
        kwargs = {}
        if output_filename.endswith('.png'):
            kwargs['type'] = 'cairo'
        self.r['ggsave'](filename=output_filename, plot=plot, width=width, height=height, dpi=dpi, limitsize=self.limitsize, **kwargs)

    def _prep_dataframe(self, df):
        """prepare the dataframe by renaming all the columns
        (we use this to get around R naming issues - the axis get labled correctly later on)"""
        if 'pydataframe.dataframe.DataFrame' in str(type(df)):
            df = self._convert_pydataframe(df)
        elif isinstance(df, dict):
            df = pandas.DataFrame(df)
        if isinstance(df.columns, pandas.MultiIndex):
            df.columns = [' '.join(col).strip() for col in df.columns.values]
        df = df.reset_index()
        #df = dataframe.copy()
        new_names = []
        for name in df.columns:
            if not name in self.old_names:
                new_names.append(name)
        self.old_names.extend(new_names)
        rename = dict([(name, 'dat_%s' % self.old_names.index(name)) for name in df.columns])
        df = df.rename(columns=rename)
        return df

    def _convert_pydataframe(self, pdf):
        """Compability shim for still being able to use old pydataframes with the new pandas interface"""
        d = {}
        for column in pdf.columns_ordered:
            o = pdf.gcv(column)
            if 'pydataframe.factors.Factor' in str(type(o)):
                d[column] = pandas.Series(pandas.Categorical(o.as_levels(), categories=o.levels))
            else:
                d[column] = o
        return pandas.DataFrame(d)

    def _translate_params(self, params):
        """Translate between the original dataframe names and the numbered ones we assign
        to avoid r-parsing issues"""
        aes_params = []
        for aes_name, aes_column in params.items():
            if aes_column in self.old_names:
                self.used_columns.update([aes_column])
                new_name = 'dat_%s' % self.old_names.index(aes_column)
                aes_params.append('%s=%s' % (aes_name, new_name))
                if aes_column in self.to_rename:
                    self._fix_axis_label(aes_name, new_name, self.to_rename[aes_column])
                else:
                    self._fix_axis_label(aes_name, new_name, aes_column)
            else:  # a fixeud value
                aes_params.append("%s=%s" % (aes_name, aes_column))
        return aes_params

    def _fix_axis_label(self, aes_name, new_name, real_name):
        """Reapply the correct (or new) labels to the axis, overwriting our dat_%i numbered dataframe
        columns"""
        which_legend = False
        if aes_name == 'x':
            which_legend = 'x'
        elif aes_name == 'y':
            which_legend = 'y'
        elif aes_name == 'color' or aes_name == 'colour':
            which_legend = 'colour'
        elif aes_name == 'fill':
            which_legend = 'fill'
        elif aes_name == 'shape':
            which_legend = 'shape'
        elif aes_name == 'size':
            which_legend = 'size'
        elif aes_name == 'linetype':
            which_legend = 'linetype'
        
        if which_legend:
            self.lab_rename[which_legend] = real_name

    def _add(self, geom_name, required_mappings, optional_mappings, defaults, args, kwargs, target):
        """The generic method to add a geom to the ggplot.
        You need to call add_xyz (see _add_geom_methods for a list, with each variable mapping
        being one argument) with the respectivly required parameters (see ggplot documentation).
        You may optionally pass in an argument called data, which will replace the plot-global dataframe
        for this particular geom
        """
        mappings = {}
        all_defined_mappings = required_mappings + optional_mappings
        for a, b in zip(all_defined_mappings, args):  # so that you could in theory also pass the optional_mappings by position...required_mappings
            mappings[a] = b
        mappings.update(kwargs)

        if 'data' in mappings:
            data = mappings['data']
            del mappings['data']
        else:
            data = None
        for mapping in mappings:
            if mapping not in required_mappings and mapping not in optional_mappings:
                raise ValueError("%s does not take parameter %s" % (geom_name, mapping))
        for mapping in required_mappings:
            if mapping not in mappings:
                if mapping in defaults:
                    if hasattr(defaults[mapping], '__call__', ):
                        mappings[mapping] = defaults[mapping](mappings)
                    else:
                        mappings[mapping] = defaults[mapping]
                elif mapping in self.previous_mappings:
                    mappings[mapping] = self.previous_mappings[mapping]
                else:
                    raise ValueError("Missing required mapping in %s: %s" % (geom_name, mapping))
            else:
                self.previous_mappings[mapping] = mappings[mapping]
        for mapping in optional_mappings:
            if mapping not in mappings:
                if mapping in defaults:
                    if hasattr(defaults[mapping], '__call__', ):
                        mappings[mapping] = defaults[mapping](mappings)
                    else:
                        mappings[mapping] = defaults[mapping]
                else:
                    mappings[mapping] = None

        self.reset_params(data)
        for param in mappings:
            self.parse_param(param, mappings[param])

        if 'stat' in self.other_collection and 'y' in self.other_collection:  # support ..count.. and so on
            self.aes_collection['y'] = self.other_collection['y']
            del self.other_collection['y']

        if geom_name.startswith('annotation'):
            target.append(robjects.r(geom_name)(**self.other_collection))
        else:
            target.append(robjects.r(geom_name)(self._build_aesthetic(self.aes_collection), **self.other_collection))
        return self

    def _add_geom_methods(self):
        """add add_xyz methods for all geoms in ggplot.
        All geoms have required & optional attributes and take an optional data parameter with another
        dataframe
        """
        methods = _geoms()
        # python method name (add_ + name), geom (R) name, required attributes, optional attributes, default attribute values
        for x in methods:
            if len(x) != 6:
                raise ValueError("Wrong number of arguments: %s" % (x,))

        for (names, geom, required, optional, defaults, doc_str) in methods:
            def define(geom, required, optional, defaults):  # we need to capture the variables...
                def do_add(*args, **kwargs):
                    return self._add(geom, required, optional, defaults, args, kwargs, self._other_adds)
                do_add.__doc__ = doc_str
                return do_add
            f = define(geom, required, optional, defaults)
            if isinstance(names, str):
                names = [names]
            for name in names:
                if not hasattr(self, 'add_' + name):  # so we can still overwrite them by defining functions by hand
                    setattr(self, 'add_' + name, f)  # legacy names, basically
            if not hasattr(self, geom):
                setattr(self, geom, f)

    def add_jitter(self, x, y, jitter_x=True, jitter_y=True, **kwargs):
        # an api changed necessitates this - jitter_x and jitter_y have been replaced with position_jitter(width, height)...

        position_jitter_params = {}
        if jitter_x is True:
            position_jitter_params['width'] = robjects.r('NULL')
        elif isinstance(jitter_x, float) or isinstance(jitter_x, int):
            position_jitter_params['width'] = jitter_x
        elif jitter_x is False:
            position_jitter_params['width'] = 0
        else:
            raise ValueError("invalid jitter_x value")
        if jitter_y is True:
            position_jitter_params['height'] = robjects.r('NULL')
        elif isinstance(jitter_y, float) or isinstance(jitter_y, int):
            position_jitter_params['height'] = jitter_y
        elif jitter_y is False:
            position_jitter_params['height'] = 0
        else:
            raise ValueError("invalid jitter_y value")
        kwargs['position'] = robjects.r('position_jitter')(**position_jitter_params)
        self._add('geom_jitter', ['x', 'y'], ['color', 'group', 'shape', 'size', 'alpha', 'stat', 'fun.y', 'position'], {}, args=[x, y], kwargs=kwargs, target=self._other_adds)
        # self._other_adds.append(
        #robjects.r('geom_jitter')(self._build_aesthetic(aes_params), **other_params)
        # )
        return self

    def add_histogram(self, x_column, y_column="..count..", color=None, group=None, fill=None, position="dodge", add_text=False, bin_width=None, alpha=None, size=None, data=None):
        aes_params = {'x': x_column}
        other_params = {}
        stat_params = {}
        if fill:
            if fill in self.old_names:
                aes_params['fill'] = fill
            else:
                other_params['fill'] = fill
        if color:
            if color in self.old_names:
                aes_params['colour'] = color
            else:
                other_params['colour'] = color
        if group:
            aes_params['group'] = group
            # x = x_column, y = y_column)
        if bin_width:
            other_params['binwidth'] = bin_width
        if not alpha is None:
            if alpha in self.old_names:
                aes_params['alpha'] = alpha
            else:
                other_params['alpha'] = alpha
        if size:
            other_params['size'] = size
        if data is not None:
            other_params['data'] = convert_dataframe_to_r(self._prep_dataframe(data))
        aes_params['y'] = y_column
        if stat_params:
            # other_params.update(stat_params)
            other_params['position'] = position
            # print 'a', other_params
            self._other_adds.append(
                robjects.r('geom_bar')(self._build_aesthetic(aes_params),
                                       **other_params)
            )
        else:
            other_params['position'] = position
            # print 'b', other_params
            self._other_adds.append(
                robjects.r('geom_histogram')(self._build_aesthetic(aes_params), **other_params)
            )
        if add_text:
            self._other_adds.append(
                robjects.r('geom_text')(
                    self._build_aesthetic({'x': x_column, 'y': '..count..', 'label': '..count..'}), stat='bin'))
        return self

    def add_mean(self, x_column, y_column, color='red', width=1):
        """Add a bar significing the mean to boxplots"""
        x_column = 'dat_%s' % self.old_names.index(x_column)
        y_column = 'dat_%s' % self.old_names.index(y_column)
        data = self.dataframe.groupby(x_column)[y_column].mean().reset_index()
        self.add_error_bars(x_column, y_column, y_column, width=width, color=color, data=data)
        return self

    def geom_histogram(self, *args, **kwargs):
        self.add_histogram(*args, **kwargs)

    def add_cummulative(self, x_column, ascending=True, percent=False, percentile=1.0):
        """Add a line showing cumulative % of data <= x.
        if you specify a percentile, all data at the extreme range is dropped


        """
        total = 0
        current = 0
        try:
            column_name = 'dat_%s' % self.old_names.index(x_column)
        except ValueError:
            raise ValueError("Could not find column %s, available: %s" % (x_column, self.old_names))
        column_data = self.dataframe[column_name].copy()  # explicit copy!
        column_data = column_data[~numpy.isnan(column_data)]
        column_data = numpy.sort(column_data)
        total = float(len(column_data))
        real_total = total
        if not ascending:
            column_data = column_data[::-1]  # numpy.reverse(column_data)
        if percentile != 1.0:
            if ascending:
                maximum = numpy.max(column_data)
            else:
                maximum = numpy.min(column_data)
            total = float(total * percentile)
            if total > 0:
                column_data = column_data[:total]
                offset = real_total - total
            else:
                column_data = column_data[total:]
                offset = 2 * abs(total)
        else:
            offset = 0
        x_values = []
        y_values = []
        if percent:
            current = 100.0
        else:
            current = total
        for value, group in itertools.groupby(column_data):
            x_values.append(value)
            y_values.append(current + offset)
            if percent:
                current -= (len(list(group)) / total)
            else:
                current -= (len(list(group)))
            # y_values.append(current)
        data = pandas.DataFrame({x_column: x_values, ("%" if percent else '#') + ' <=': y_values})
        if percentile > 0:
            self.scale_y_continuous(limits=[0, real_total])
        self.add_line(x_column, ("%" if percent else '#') + ' <=', data=data)
        if percentile != 1.0:
            self.set_title('showing only %.2f percentile, extreme was %.2f' % (percentile, maximum))
        return self

    def add_heatmap(self, x_column, y_column, fill, low="red", mid=None, high="blue", midpoint=0, guide_legend=None, scale_args=None):
        aes_params = {'x': x_column, 'y': y_column}
        aes_params['x'] = x_column
        aes_params['y'] = y_column
        aes_params['fill'] = fill
        self._other_adds.append(
            robjects.r('geom_tile')(self._build_aesthetic(aes_params), stat="identity")
        )
        if scale_args is None:
            scale_args = {}
        if guide_legend:
            scale_args['guide'] = guide_legend
        if mid is None:
            self._other_adds.append(
                robjects.r('scale_fill_gradient')(low=low, high=high, **scale_args)
            )
        else:
            self._other_adds.append(robjects.r('scale_fill_gradient2')(low=low, mid=mid, high=high, midpoint=midpoint, **scale_args))
        return self

    def add_distribution(self, value_column, x_name='Default'):
        self.old_names.append('distribution_x')
        self.dataframe['dat_%i' % self.old_names.index('distribution_x')] = [x_name] * len(self.dataframe)
        return self.add_box_plot('distribution_x',  value_column)

    def add_alternating_background(self, x_column, fill_1="#EEEEEE", fill_2="#FFFFFF", vertical=False, alpha=0.5,
                                   log_y_scale=False, facet_column=None):
        """Add an alternating background to a categorial (x-axis) plot.
        """
        try:
            new_name = "dat_%i" % self.old_names.index(x_column)
        except ValueError:
            raise ValueError("Invalid column: %s" % x_column)
        self.scale_x_discrete()
        if log_y_scale:
            self._expected_y_scale = 'log'
        else:
            self._expected_y_scale = 'normal'
        if facet_column is None:
            sub_frames = [(False, self.dataframe)]
        else:
            try:
                facet_name = "dat_%i" % self.old_names.index(facet_column)
            except ValueError:
                raise ValueError("Invalid column: %s" % facet_column)
            sub_frames = self.dataframe.groupby(facet_name)

        for facet_value, facet_df in sub_frames:
            no_of_x_values = len(facet_df[new_name].unique())
            df_rect = pandas.DataFrame({
                'xmin': numpy.array(range(no_of_x_values)) - .5 + 1,
                'xmax': numpy.array(range(no_of_x_values)) + .5 + 1,
                'ymin': -numpy.inf if not log_y_scale else 0,
                'ymax': numpy.inf,
                'fill': ([fill_1, fill_2] * (no_of_x_values // 2 + 1))[:no_of_x_values]
            })
            if facet_value is not False:
                df_rect.insert(0, facet_column, facet_value)
            left = df_rect[df_rect.fill == fill_1]
            right = df_rect[df_rect.fill == fill_2]
            if not vertical:
                if len(left):
                    self.add_rect('xmin', 'xmax', 'ymin', 'ymax', fill=fill_1, data=left, alpha=alpha)
                if len(right):
                    self.add_rect('xmin', 'xmax', 'ymin', 'ymax', fill=fill_2, data=right, alpha=alpha)
            else:
                if len(left):
                    self.add_rect('ymin', 'ymax', 'xmin', 'xmax', fill=fill_1, data=left, alpha=alpha)
                if len(right):
                    self.add_rect('ymin', 'ymax', 'xmin', 'xmax', fill=fill_2, data=right, alpha=alpha)
        return self

    def set_title(self, title, size=None):
        if size is not None:
            self._other_adds.append(ro.r("theme")(**{"plot.title": ro.r("element_text")(size=size)}))
        self._other_adds.append(robjects.r('ggtitle')(title))
        return self

    def title(self, title, size=None):
        return self.set_title(title, size=size)

    def facet(self, column_one, column_two=None, fixed_x=True, fixed_y=True, ncol=None):
        facet_wrap = robjects.r['facet_wrap']
        if fixed_x and not fixed_y:
            scale = 'free_y'
        elif not fixed_x and fixed_y:
            scale = 'free_x'
        elif not fixed_x and not fixed_y:
            scale = 'free'
        else:
            scale = 'fixed'
        if column_two:
            #params = self._translate_params({column_one: column_two})[0]
            #facet_specification = params.replace('=', '~')
            new_one = 'dat_%s' % self.old_names.index(column_one)
            new_two = 'dat_%s' % self.old_names.index(column_two)
            facet_specification = '%s ~ %s' % (new_one, new_two)
            #facet_specification = '%s ~ %s' % (column_one, column_two)
        else:
            params = self._translate_params({"": column_one})[0]
            facet_specification = params.replace('=', '~')
            #facet_specification = '~ %s' % (column_one, )
        params = {
            'scale': scale}
        if ncol:
            params['ncol'] = ncol
        self._other_adds.append(facet_wrap(robjects.r(facet_specification), **params))
        return self

    def facet_grid(self, rows=None, columns=None, fixed_x=True, fixed_y=True, ncol=None):
        if fixed_x and not fixed_y:
            scale = 'free_y'
        elif not fixed_x and fixed_y:
            scale = 'free_x'
        elif not fixed_x and not fixed_y:
            scale = 'free'
        else:
            scale = 'fixed'
        if rows is None and columns is None:
            raise ValueError("You have to pass at least one - rows or columns")
        if columns and rows:
            new_one = 'dat_%s' % self.old_names.index(rows)
            new_two = 'dat_%s' % self.old_names.index(columns)
            facet_specification = '%s ~ %s' % (new_one, new_two)
        elif columns:
            params = self._translate_params({"": columns})[0]
            facet_specification = '. ' + params.replace('=', '~')
        else:
            params = self._translate_params({"": rows})[0]
            facet_specification = params.replace('=', '') + ' ~ .'
            #facet_specification = '~ %s' % (column_one, )
        params = {
            'scales': scale}
        if ncol:
            params['ncol'] = ncol
        self._other_adds.append(robjects.r('facet_grid')(robjects.r(facet_specification), **params))
        return self

    def greyscale(self):
        self._other_adds.append(robjects.r('scale_colour_grey()'))
        self._other_adds.append(robjects.r('scale_fill_grey()'))

    def theme_bw(self, base_size=None):
        kwargs = {}
        if base_size is not None:
            kwargs['base_size'] = float(base_size)
        self._other_adds.append(robjects.r('theme_bw')(**kwargs))
        return self

    def theme_grey(self, base_size=None):
        kwargs = {}
        if base_size:
            kwargs['base_size'] = float(base_size)
        self._other_adds.append(robjects.r('theme_grey')(**kwargs))
        return self

    def theme_darktalk(self, base_size=None):
        kwargs = {}
        if base_size:
            kwargs['base_size'] = float(base_size)
        robjects.r("""
    theme_darktalk = function (base_size = 28)
{
    structure(
        list(
        axis.line = element_blank(),
        axis.text.x = element_text(size = base_size *
            0.8, lineheight = 0.9, colour = "white", vjust = 1),
        axis.text.y = element_text(size = base_size * 0.8, lineheight = 0.9,
            colour = "white", hjust = 1),
        axis.ticks = theme_segment(colour = "grey40"),
        axis.title.x = element_text(size = base_size, vjust = 0.5, colour="white"),
        axis.title.y = element_text(size = base_size, colour="white", angle=90),
        axis.ticks.length = unit(0.15, "cm"),
        axis.ticks.margin = unit(0.1, "cm"),

        legend.background = theme_rect(colour = "black"),
        legend.key = theme_rect(fill = "grey5", colour = "black"),
        legend.key.size = unit(2.2, "lines"),
            legend.text = element_text(size = base_size * 1, colour="white"),"
            legend.title = element_text(size = base_size * 1, face = "bold", hjust = 0),
            legend.position = "right",

        panel.background = theme_rect(fill = "black", colour = NA),
        panel.border = element_blank(),
        panel.grid.major = theme_line(colour = "grey40"),
        panel.grid.minor = theme_line(colour = "grey25", size = 0.25),
        panel.margin = unit(0.25, "lines"),

        strip.background = theme_rect(fill = "grey20", colour = NA),
        strip.label = function(variable, value) value,
        strip.text.x = element_text(size = base_size * 0.8),
        strip.text.y = element_text(size = base_size * 0.8, angle = -90),

        plot.background = theme_rect(colour = NA, fill = "black"),
        plot.title = element_text(size = base_size * 1.2, colour="white"), plot.margin = unit(c(1, 1, 0.5, 0.5), "lines")),

        class = "options")
}

""")
        self._other_adds.append(robjects.r('theme_darktalk')(**kwargs))
        return self

    def theme_talk(self, base_size=None):
        kwargs = {}
        if base_size:
            kwargs['base_size'] = float(base_size)
        self._other_adds.append(robjects.r('theme_talk')(**kwargs))
        return self

    def theme_xkcd(self):
        robjects.r('library("xkcd")')
        self._other_adds.append(robjects.r('theme_xkcd()'))
        return self

    def set_base_size(self, base_size=10):
        self.theme_grey(base_size=base_size)
        return self

    def set_font_size(self, name, size=None, color=None, angle=None):
        """See http://docs.ggplot2.org/0.9.2.1/theme.html for the list of elements you can change - this set's element_text"""
        element_args = {}
        if size is not None:
            element_args['size'] = int(size)
        if color is not None:
            element_args['color'] = color
        if angle is not None:
            element_args['angle'] = angle
        element = robjects.r('element_text')(**element_args)
        self._other_adds.append(
            robjects.r('theme')(**{name: element}))
        return self

    def scale_x_log_10(self):
        self.scale_x_continuous(trans='log10')
        return self

    def scale_x_continuous(self, breaks=None, minor_breaks=None, trans=None, limits=None, labels=None, expand=None, formatter=None, name=None):
        return self.scale_continuous('scale_x_continuous', breaks, minor_breaks, trans, limits, labels, expand, name)

    def scale_y_continuous(self, breaks=None, minor_breaks=None, trans=None, limits=None, labels=None, expand=None, name=None):
        if trans and 'log' in trans:
            self._log_y_scale = True
        return self.scale_continuous('scale_y_continuous', breaks, minor_breaks, trans, limits,  labels, expand, name)

    def scale_continuous(self, scale='scale_x_continuous', breaks=None, minor_breaks=None, trans=None, limits=None, labels=None, expand=None, name=None, other_params=None):
        if other_params is None:
            other_params = OrderedDict()
        if not breaks is None:
            if isinstance(breaks, str) and breaks in ('date', 'log', 'pretty', 'trans'):
                other_params['breaks'] = robjects.r('%s_breaks' % breaks)()
                breaks = None
            else:
                other_params['breaks'] = numpy.array(breaks)
        if not minor_breaks is None:
            if minor_breaks == 'waiver()':
                other_params['minor_breaks'] = robjects.r('waiver()')
            else:
                other_params['minor_breaks'] = numpy.array(minor_breaks)
        if trans:
            other_params['trans'] = str(trans)
        if not limits is None:
            other_params['limits'] = numpy.array(limits)
        if not labels is None:
            if labels in ('comma', 'dollar', 'percent', 'scientific', 'date', 'parse', 'format', ):
                other_params['labels'] = robjects.r("%s_format" % labels)()
                labels = None
            # elif labels.startswith('math_format') or labels.startswith('trans_format'):
                #other_params['labels'] = robjects.r(labels)
                #labels = None
            elif hasattr(labels, '__iter__'):
                other_params['labels'] = numpy.array(labels)
            elif isinstance(labels, rpy2.robjects.SignatureTranslatedFunction):
                other_params['labels'] = labels
            elif hasattr(labels, '__call__'):
                def label_callback(x, labels=labels):
                    temp = labels(x)
                    res = rpy2.robjects.r('c')()
                    for x in temp:
                        res = rpy2.robjects.r('c')(res, x)
                    return res
                other_params['labels'] = rinterface.rternalize(label_callback)
                labels = None
            elif isinstance(labels, rpy2.robjects.vectors.Vector):
                other_params['labels'] = labels  # robjects.r(labels)
                labels = None
            else:
                other_params['labels'] = robjects.r(labels)
                labels = None
        if not expand is None:
            other_params['expand'] = numpy.array(expand)
        if not breaks is None and not labels is None:
            if len(breaks) != len(labels):
                raise ValueError("len(breaks) != len(labels)")
        if not name is None:
            other_params['name'] = name

        self._other_adds.append(
            robjects.r(scale)(**other_params)
        )
        return self

    def scale_size_area(self, max_size=6, breaks=None, minor_breaks=None, trans=None, limits=None, labels=None, expand=None, name=None):
        return self.scale_continuous('scale_size_area', breaks, minor_breaks, trans, limits,  labels, expand, name, other_params=OrderedDict({'max_size': max_size}))

    def scale_discrete(self, scale_name, breaks=None, minor_breaks=None, trans=None, limits=None, labels=None, expand=None, name=None, position=None, guide=None):
        other_params = {}
        if not breaks is None:
            other_params['breaks'] = numpy.array(breaks)
        if not minor_breaks is None:
            other_params['minor_breaks'] = numpy.array(minor_breaks)
        if trans:
            other_params['trans'] = str(trans)
        if not limits is None:
            other_params['limits'] = numpy.array(limits)
        if not labels is None:
            if labels in ('comma', 'dollar', 'percent', 'scientific', 'date', 'parse', 'format', ):
                other_params['labels'] = robjects.r("%s_format" % labels)()
                labels = None
            # elif labels.startswith('math_format') or labels.startswith('trans_format'):
                #other_params['labels'] = robjects.r(labels)
                #labels = None
            elif hasattr(labels, '__iter__'):
                other_params['labels'] = numpy.array(labels)
            elif isinstance(labels, rpy2.robjects.SignatureTranslatedFunction):
                other_params['labels'] = labels
            elif hasattr(labels, '__call__'):
                def label_callback(x):
                    res = labels(x)
                    return rpy2.robjects.r('c')(numpy.array(res))
                other_params['labels'] = rinterface.rternalize(label_callback)
            else:
                other_params['labels'] = robjects.r(labels)
                labels = None
        if not expand is None:
            other_params['expand'] = numpy.array(expand)
        if not name is None:
            other_params['name'] = name
        if not position is None:
            other_params['position'] = position
        if guide is not None:
            other_params['guide'] = guide

        if not breaks is None and not labels is None:
            if len(breaks) != len(labels):
                raise ValueError("len(breaks) != len(labels)")

        self._other_adds.append(
            robjects.r(scale_name)(**other_params)
        )
        return self

    def scale_x_discrete(self, breaks=None, minor_breaks=None, trans=None, limits=None, labels=None, expand=None, name=None, position=None):
        return self.scale_discrete('scale_x_discrete', breaks, minor_breaks, trans, limits, labels, expand, name, position)

    def scale_y_discrete(self, breaks=None, minor_breaks=None, trans=None, limits=None, labels=None, expand=None, name=None, position=None):
        return self.scale_discrete('scale_y_discrete', breaks, minor_breaks, trans, limits, labels, expand, name, position)

    def scale_x_reverse(self, breaks=None, minor_breaks=None, trans=None, limits=None, labels=None, expand=None, name=None):
        other_params = {}
        if not breaks is None:
            other_params['breaks'] = numpy.array(breaks)
        if not minor_breaks is None:
            other_params['minor_breaks'] = numpy.array(minor_breaks)
        if trans:
            other_params['trans'] = str(trans)
        if not limits is None:
            other_params['limits'] = numpy.array(limits)
        if not labels is None:
            other_params['labels'] = numpy.array(labels)
        if not expand is None:
            other_params['expand'] = numpy.array(expand)
        if not name is None:
            other_params['name'] = name

        if not breaks is None and not labels is None:
            if len(breaks) != len(labels):
                raise ValueError("len(breaks) != len(labels)")

        self._other_adds.append(robjects.r('scale_x_reverse')(**other_params))
        return self

    def scale_y_reverse(self, breaks=None, minor_breaks=None, trans=None, limits=None, labels=None, expand=None, name=None):
        other_params = {}
        if not breaks is None:
            other_params['breaks'] = numpy.array(breaks)
        if not minor_breaks is None:
            other_params['minor_breaks'] = numpy.array(minor_breaks)
        if trans:
            other_params['trans'] = str(trans)
        if not limits is None:
            other_params['limits'] = numpy.array(limits)
        if not labels is None:
            other_params['labels'] = numpy.array(labels)
        if not expand is None:
            other_params['expand'] = numpy.array(expand)
        if not name is None:
            other_params['name'] = name

        if not breaks is None and not labels is None:
            if len(breaks) != len(labels):
                raise ValueError("len(breaks) != len(labels)")

        self._other_adds.append(robjects.r('scale_y_reverse')(**other_params))
        return self

    def turn_x_axis_labels(self, angle=90, hjust=1,  vjust=0.5, size=None, color=None):
        axis_text_x_args = {
            'angle': angle,
            'hjust': hjust,
            'size': size,
            'vjust': vjust,
            'color': color
        }
        for key, value in list(axis_text_x_args.items()):
            if value is None:
                del axis_text_x_args[key]
        kargs = {
            'axis.text.x': robjects.r('element_text')(**axis_text_x_args)
        }
        self._other_adds.append(robjects.r('theme')(**kargs))
        return self

    def turn_y_axis_labels(self, angle=75, hjust=1, size=8, vjust=0, color=None):
        axis_text_y_args = {
            'angle': angle,
            'hjust': hjust,
            'size': size,
            'vjust': vjust,
            'color': color
        }
        for key, value in axis_text_y_args.items():
            if value is None:
                del axis_text_y_args[key]
        kargs = {
            'axis.text.y': robjects.r('element_text')(**axis_text_y_args)
        }
        self._other_adds.append(robjects.r('theme')(**kargs))
        return self

    def hide_background(self):
        self._other_adds.append(robjects.r('theme')(**{'panel.background': robjects.r('element_blank()')}))
        return self

    def hide_background_keep_frame(self):
        self._other_adds.append(robjects.r('theme')(**{'panel.background': robjects.r("element_rect(colour='black', size=1, fill=NA)"),
                                                       "panel.grid.major": robjects.r("element_blank()"),
                                                       "panel.grid.minor": robjects.r("element_blank()")}))

    def hide_y_axis_labels(self):
        self._other_adds.append(robjects.r('theme')(**{"axis.text.y": robjects.r('element_blank()')}))
        return self

    def hide_x_axis_labels(self):
        self._other_adds.append(robjects.r('theme')(**{"axis.text.x": robjects.r('element_blank()')}))
        return self

    def hide_axis_ticks(self):
        self._other_adds.append(robjects.r('theme')(**{"axis.ticks": robjects.r('element_blank()')}))
        return self

    def hide_axis_ticks_x(self):
        self._other_adds.append(robjects.r('theme')(**{"axis.ticks.x": robjects.r('element_blank()')}))
        return self

    def hide_axis_ticks_y(self):
        self._other_adds.append(robjects.r('theme')(**{"axis.ticks.y": robjects.r('element_blank()')}))
        return self

    def hide_y_axis_title(self):
        self._other_adds.append(robjects.r('theme')(**{"axis.title.y": robjects.r('element_blank()')}))
        return self

    def hide_x_axis_title(self):
        self._other_adds.append(robjects.r('theme')(**{"axis.title.x": robjects.r('element_blank()')}))
        return self

    def hide_facet_labels(self):
        self._other_adds.append(robjects.r('theme')(**{
            'strip.background': robjects.r('element_blank()'),
            'strip.text.x': robjects.r('element_blank()'),
        }))
        return self

    def hide_legend_key(self):
        self._other_adds.append(robjects.r('theme')(**{"legend.key": robjects.r('element_blank()')}))
        return self

<<<<<<< HEAD
    def scale_fill_many_categories(self, offset=0):

        self.scale_fill_manual(
            (self._many_cat_colors + self._many_cat_colors)[offset:offset + len(self._many_cat_colors)])
        return self

    def scale_fill_manual(self, list_of_colors, guide=None, name=None):
=======
    def scale_fill_many_categories(self, name=None):
        self.scale_fill_manual(["dodgerblue2","#E31A1C", # red
                "green4",
                "#6A3D9A", # purple
                "#FF7F00", # orange
                "grey30","gold1",
                "skyblue2","#FB9A99", # lt pink
                "palegreen2",
                "#CAB2D6", # lt purple
                "#FDBF6F", # lt orange
                "gray70", "khaki2",
                "maroon","orchid1","deeppink1","blue1","steelblue4",
                "darkturquoise","green1","yellow4","yellow3",
                "darkorange4","brown"], name=name)

    def scale_fill_manual(self, list_of_colors, guide = None, name = None):
>>>>>>> 009ad2cb
        kwargs = {}
        if guide is not None:
            kwargs['guide'] = guide
        if name is not None:
            kwargs['name'] = name
        kwargs['values'] = numpy2ri_vector(numpy.array(list_of_colors))

        self._other_adds.append(robjects.r('scale_fill_manual')(**kwargs))
        return self

    def scale_fill_brewer(self, name=None, palette=1, guide=None, typ='qual'):
        other_params = {}
        if not name is None:
            other_params['name'] = name
        if not palette is None:
            other_params['palette'] = palette
        if guide is not None:
            other_params['guide'] = guide
        self._other_adds.append(robjects.r('scale_fill_brewer')(palette=palette, **{'type': typ}))
        return self

    def scale_fill_hue(self, h=None, l=None, c=None, limits=None, breaks=None, labels=None, h_start=None, direction=None, guide=None):
        other_params = {}
        if not h is None:
            other_params['h'] = h
        if not l is None:
            other_params['l'] = l
        if not c is None:
            other_params['c'] = c
        if not limits is None:
            other_params['limits'] = numpy.array(limits)
        if not breaks is None:
            other_params['breaks'] = numpy.array(breaks)
        if not labels is None:
            other_params['labels'] = numpy.array(labels)
        if not h_start is None:
            other_params['h.start'] = h_start
        if not direction is None:
            other_params['direction'] = direction
        if guide is not None:
            other_params['guide'] = guide
        self._other_adds.append(robjects.r('scale_fill_hue')(**other_params))
        return self

    def scale_fill_gradient(self, low, high, mid=None, midpoint=None, name=None, space='rgb', breaks=None, labels=None, limits=None, trans=None, guide=None, na_value='grey50'):
        other_params = {}
        other_params['low'] = low
        other_params['high'] = high
        if midpoint is not None and mid is None:
            raise ValueError("If you pass in a midpoint, you also need to set a value for mid")
        if mid is not None:
            other_params['mid'] = mid
        if midpoint is not None:
            other_params['midpoint'] = midpoint
        if name is not None:
            other_params['name'] = name
        if space is not None:
            other_params['space'] = space
        if breaks is not None:
            other_params['breaks'] = numpy.array(breaks)
        if limits is not None:
            other_params['limits'] = numpy.array(limits)
        if trans is not None:
            other_params['trans'] = trans
        if guide is not None:
            other_params['guide'] = guide
        if na_value:
            other_params['na.value'] = na_value

        if mid is not None:
            self._other_adds.append(robjects.r('scale_fill_gradient2')(**other_params))
        else:
            self._other_adds.append(robjects.r('scale_fill_gradient')(**other_params))
        return self

    def scale_fill_gradientn(self, colors, name=None, *args):
        other_params = {}
        if name is not None:
            other_params['name'] = name
        self._other_adds.append(robjects.r('scale_fill_gradientn')(colours=colors, **other_params))
        return self

    def scale_fill_rainbow(self, number_of_steps=7):
        self._other_adds.append(robjects.r('scale_fill_gradientn')(colours=robjects.r('rainbow')(number_of_steps)))
        return self

    def coord_flip(self):
        self._other_adds.append(robjects.r('coord_flip()'))
        return self

    def coord_polar(self, theta="x", start=0, direction=1):
        self._other_adds.append(robjects.r('coord_polar')(
            theta=theta,
            start=start,
            direction=direction,
            # expand=expand
        ))
        return self

    def legend_position(self, value):
        if not isinstance(value, tuple) and not isinstance(value, str):
            raise ValueError("Legend position must be a tuple or a string")
        if type(value) is tuple:
            self._other_adds.append(robjects.r('theme(legend.position = c(%f,%f))' % value))
        else:
            self._other_adds.append(robjects.r('theme(legend.position = "%s")' % value))
        return self

    def hide_legend(self):
        self.legend_position('none')
        return self

    def guide_legend(self, **kwargs):
        r_args = {}
        for arg_name in [
            "title",
            "title_position",
            "title_theme",
            "title_hjust",
            "title_vjust",
            "label",
            "label_position",
            "label_theme",
            "label_hjust",
            "label_vjust",
            "keywidth",
            "keyheight",
            "direction",
            "default_unit",
            "override_aes",
            "nrow",
            "ncol",
            "byrow",
                "reverse", ]:
            if arg_name in kwargs and kwargs[arg_name] is not None:
                r_args[arg_name.replace('_', '.')] = kwargs[arg_name]
        return robjects.r('guide_legend')(**kwargs)

    def guide_colourbar(self, **kwargs):
        r_args = {}
        for arg_name in [
            "title",
            "title_position",
            "title_theme",
            "title_hjust",
            "title_vjust",
            "label",
            "label_position",
            "label_theme",
            "label_hjust",
            "label_vjust",
            "keywidth",
            "keyheight",
            "direction",
            "default_unit",
            "override_aes",
            "nrow",
            "ncol",
            "byrow",
            "reverse",
            'nbin'
        ]:
            if arg_name in kwargs and kwargs[arg_name] is not None:
                r_args[arg_name.replace('_', '.')] = kwargs[arg_name]
        return robjects.r('guide_colourbar')(**kwargs)

    def hide_panel_border(self):
        self._other_adds.append(robjects.r('theme(panel.border=element_rect(fill=NA, colour=NA))'))
        return self

    def hide_strip_background(self):
        self._other_adds.append(robjects.r('theme(strip.background=element_rect(fill=NA, colour=NA))'))
        return self

    def set_axis_color(self, color=None):
        if color is None:
            self._other_adds.append(robjects.r('theme(axis.line = theme_segment())'))
        else:
            self._other_adds.append(robjects.r('theme(axis.line = theme_segment(colour = "%s"))' % color))
        return self

    def hide_grid(self):
        self._other_adds.append(robjects.r('theme(panel.grid.major = element_blank())'))
        self._other_adds.append(robjects.r('theme(panel.grid.minor = element_blank())'))
        return self

    def hide_grid_minor(self):
        #self._other_adds.append(robjects.r('theme(panel.grid.major = theme_line(colour = NA))'))
     #       self._other_adds.append(robjects.r('theme(panel.grid.minor = theme_line(colour = NA))'))
        self._other_adds.append(robjects.r('theme(panel.grid.minor = element_blank())'))
        return self

    def smaller_margins(self):
        self._other_adds.append(robjects.r('theme(panel.margin = unit(0.0, "lines"))'))
        self._other_adds.append(robjects.r('theme(axis.ticks.margin = unit(0.0, "cm"))'))
        self.plot_margin(0, 0, 0, 0)
        return self

    def plot_margin(self, top, left, bottom, right):
        self._other_adds.append(robjects.r('theme(plot.margin = unit(c(%i,%i,%i,%i), "lines"))' % (top, left, bottom, right)))
        return self

    def scale_shape_manual(self, values):
        self._other_adds.append(robjects.r('scale_shape_manual')(values=values))
        return self

    def scale_shape_identity(self):
        self._other_adds.append(robjects.r('scale_shape_identity')())
        return self

    def scale_shape(self, solid=True, name=None):
        kwargs = {}
        if name is not None:
            kwargs['name'] = name
        self._other_adds.append(robjects.r('scale_shape')(solid=solid, **kwargs))
        return self

    def scale_linetype_manual(self, values, guide=None, name=None):
        kwargs = {}
        if guide is not None:
            kwargs['guide'] = guide
        if name is not None:
            kwargs['name'] = name
        self._other_adds.append(robjects.r('scale_linetype_manual')(values=numpy.array(values), **kwargs))
        return self

    def scale_colour_manual(self, values, guide=None, name=None):
        kwargs = {}
        if guide is not None:
            kwargs['guide'] = guide
        if name is not None:
            kwargs['name'] = name
        self._other_adds.append(robjects.r('scale_colour_manual')(values=numpy.array(values), **kwargs))
        return self

    def scale_colour_manual_labels(self, vals, labels, guide=None, name=None):
        kwargs = {}
        if guide is not None:
            kwargs['guide'] = guide
        if name is not None:
            kwargs['name'] = name
        self._other_adds.append(robjects.r("""
            scale_colour_manual
            """)(values=numpy.array(vals), labels=numpy.array(labels), **kwargs))
        return self

    def scale_color_manual(self, *args, **kwargs):
        return self.scale_colour_manual(*args, **kwargs)

    def scale_color_identity(self, guide=None):
        kwargs = {}
        if guide is not None:
            kwargs['guide'] = guide
        self._other_adds.append(robjects.r('scale_colour_identity')(**kwargs))
        return self

    def scale_color_hue(self, guide=None):
        kwargs = {}
        if guide is not None:
            kwargs['guide'] = guide
        self._other_adds.append(robjects.r('scale_colour_hue')(**kwargs))
        return self

    def scale_color_brewer(self, name=None, palette='Set1', guide=None):
        other_params = {}
        if not name is None:
            other_params['name'] = name
        if not palette is None:
            other_params['palette'] = palette
        if guide is not None:
            other_params['guide'] = guide
        self._other_adds.append(robjects.r('scale_colour_brewer')(**other_params))
        return self

    def scale_colour_grey(self, guide=None):
        kwargs = {}
        if guide is not None:
            kwargs['guide'] = guide
        self._other_adds.append(robjects.r('scale_colour_grey')(**kwargs))
        return self

    def scale_color_gradient(self, low, high, mid=None, midpoint=None, name=None, space='rgb', breaks=None, labels=None, limits=None, trans=None, guide=None):
        other_params = {}
        other_params['low'] = low
        other_params['high'] = high
        if midpoint is not None and mid is None:
            raise ValueError("If you pass in a midpoint, you also need to set a value for mid")
        if mid is not None:
            other_params['mid'] = mid
        if midpoint is not None:
            other_params['midpoint'] = midpoint
        if name is not None:
            other_params['name'] = name
        if space is not None:
            other_params['space'] = space
        if breaks is not None:
            other_params['breaks'] = breaks
        if limits is not None:
            other_params['limits'] = limits
        if trans is not None:
            other_params['trans'] = trans
        if guide is not None:
            other_params['guide'] = guide

        if mid is not None:
            self._other_adds.append(robjects.r('scale_colour_gradient2')(**other_params))
        else:
            self._other_adds.append(robjects.r('scale_colour_gradient')(**other_params))
        return self

    _many_cat_colors = ["dodgerblue2", "#E31A1C",  # red
                        "green4",
                        "#6A3D9A",  # purple
                        "#FF7F00",  # orange
                        "grey30", "gold1",
                        "skyblue2", "#FB9A99",  # lt pink
                        "palegreen2",
                        # "#CAB2D6", # lt purple
                        "#0000FF",
                        "#FDBF6F",  # lt orange
                        "gray70",
                        "khaki2",
                        "maroon", "orchid1", "deeppink1", "blue1", "steelblue4",
                        "darkturquoise", "green1", "yellow4", "yellow3",
                        "darkorange4", "brown"]

    def scale_color_many_categories(self, offset=0, **kwargs):
        self.scale_color_manual(
            (self._many_cat_colors + self._many_cat_colors)[offset:offset + len(self._many_cat_colors)], **kwargs)

    def scale_fill_grey(self, guide=None):
        kwargs = {}
        if guide is not None:
            kwargs['guide'] = guide
        self._other_adds.append(robjects.r('scale_fill_grey')(**kwargs))
        return self

    def to_excel(self, output_filename):
        writer = pandas.ExcelWriter(output_filename)
        df = self.dataframe.copy()
        rename_columns = {}
        for ii, x in enumerate(self.old_names):
            new_name = 'dat_%s' % ii
            if new_name in df:
                rename_columns[new_name] = x
        df = df.rename(columns=rename_columns)
        df = df[list(set(df.columns).intersection(self.used_columns))]
        df.to_excel(writer, 'Plot1')
        writer.save()

    def set_y_axis_title_size(self, size, angle=90):
        self._other_adds.append(robjects.r('theme')(
            **{
                'axis.title.y': ro.r('element_text')(size=size, angle=angle)}))


class _CowBase(_PlotBase):

    def _add_draw_methods(self):
        """add add_Draw methods for all geoms in ggplot.
        All geoms have required & optional attributes and take an optional data parameter with another
        dataframe.


        """
        methods = _geoms()
        for x in methods:
            if len(x) != 6:
                raise ValueError("Wrong number of arguments: %s" % (x,))
        targets = [
            ('draw_', self._draw_after_plot),
        ]
        if hasattr(self, '_draw_before_plot'):
            targets.append(('draw_before_', self._draw_before_plot))
        for prefix, target in targets:
            for (names, geom, required, optional, defaults, doc_str) in methods:
                def define(geom, required, optional, defaults, target):  # we need to capture the variables...
                    def do_add(*args, **kwargs):
                        return self._add(geom, required, optional, defaults, args, kwargs, target=target)
                    do_add.__doc__ = doc_str
                    return do_add
                f = define(geom, required, optional, defaults, target)
                if isinstance(names, str):
                    names = [names]
                for name in names:
                    if not hasattr(self, prefix + name):  # so we can still overwrite them by defining functions by hand
                        setattr(self, prefix + name, f)  # legacy names, basically

    def draw_plot_label(self, label, x=0, y=1, hjust=-0.5, vjust=1.5, size=16, fontface='bold', **kwargs):
        params = {}
        params['label'] = label
        params['x'] = x
        params['y'] = y
        params['hjust'] = hjust
        params['vjust'] = vjust
        params['size'] = size
        params['fontface'] = fontface
        params.update(kwargs)
        self._draw_after_plot.append(
            self.r['draw_plot_label'](**params))
        return self

    def draw_figure_label(self, label, position='top.left', size=16, fontface='bold', **kwargs):
        allowed_positions = ("top.left", "top", "top.right", "bottom.left", "bottom", "bottom.right")
        if position not in allowed_positions:
            raise ValueError("Allowed positions: %s" % allowed_positions)
        params = {}
        params['label'] = label
        params['position'] = position
        params['size'] = size
        params['fontface'] = fontface
        params.update(kwargs)
        self._draw_after_plot.append(
            self.r['draw_figure_label'](**params))
        return self

    def _draw_label(self, target, label, x, y, hjust, vjust,
                    fontfamily, fontface, color, size, angle, lineheight, alpha):
        """Draw a label"""
        params = {
            'label': label,
            'x': x,
            'y': y,
            'hjust': hjust,
            'vjust': vjust,
            'fontfamily': fontfamily,
            'fontface': fontface,
            'colour': color,
            'size': size,
            'angle': angle,
            'lineheight': lineheight,
            'alpha': alpha,
        }
        target.append(robjects.r('draw_label')(**params))
        return self

    def draw_label(self, label, x=0.5, y=0.5, hjust=0.5, vjust=0.5,
                   fontfamily="", fontface="plain", color="black", size=14,
                   angle=0, lineheight=0.9, alpha=1):
        return self._draw_label(self._draw_after_plot, label, x, y, hjust, vjust, fontfamily, fontface, color, size, angle, lineheight, alpha)

    def draw_before_label(self, label, x=0.5, y=0.5, hjust=0.5, vjust=0.5,
                          fontfamily="", fontface="plain", color="black", size=14,
                          angle=0, lineheight=0.9, alpha=1):
        return self._draw_label(self._draw_before_plot, label, x, y, hjust, vjust, fontfamily, fontface, color, size, angle, lineheight, alpha)

    def render(self, output_filename, width=None, height=None, dpi=None):
        """Save the plot to a file"""
        plot = self.build_ggplot()
        output_filename = output_filename.replace('%', '%%')  # R tries some kind of integer substitution on these, so we need to double the %
        kwargs = {}
        if output_filename.endswith('.png'):
            kwargs['type'] = 'cairo'
        self.r['save_plot'](filename=output_filename, plot=plot, limitsize=self.limitsize, base_aspect_ratio=self.base_aspect_ratio, **kwargs)


class GGDraw(_CowBase):
    def __init__(self):
        self.r = {}
        self.r['ggdraw'] = ro.r['ggdraw']
        if robjects.r("exists('ggplot2:::\"+.ggplot\"')")[0]:
            self.r['add'] = robjects.r('ggplot2:::"+.ggplot"')
        else:
            self.r['add'] = robjects.r('ggplot2::"%+%"')
        self.r['draw_plot'] = ro.r['draw_plot']
        self.r['draw_plot_label'] = ro.r['draw_plot_label']
        self.r['draw_figure_label'] = ro.r['draw_figure_label']
        self.r['save_plot'] = ro.r['save_plot']
        self._draw_after_plot = []
        self._add_draw_methods()
        self.ipython_plot_width = 1200  # these get ignored later on, but are necessary to avoid exceptions in _repr_png_/svg
        self.ipython_plot_height = 1200  # these get ignored later on, but are necessary to avoid exceptions in _repr_png_/svg
        self.limitsize = True
        self.to_rename = {}
        self.old_names = []
        self.base_aspect_ratio = 1.1

    def draw_plot(self, plot, x, y, width, height):
        self._draw_after_plot.append((plot, x, y, width, height))
        return self

    def build_ggplot(self):
        d = self.r['ggdraw']()
        for x in self._draw_after_plot:
            if isinstance(x, tuple):
                d = self.r['add'](d, self.r['draw_plot'](x[0].build_ggplot(), x[1], x[2], x[3], x[4]))
            else:
                d = self.r['add'](d, x)
        return d

    def _add(self, geom_name, required_mappings, optional_mappings, defaults, args, kwargs, target):
        """The generic method to add a geom to the ggplot.
        You need to call add_xyz (see _add_geom_methods for a list, with each variable mapping
        being one argument) with the respectivly required parameters (see ggplot documentation).
        You may optionally pass in an argument called data, which will replace the plot-global dataframe
        for this particular geom
        """
        mappings = {}
        all_defined_mappings = required_mappings + optional_mappings
        for a, b in zip(all_defined_mappings, args):  # so that you could in theory also pass the optional_mappings by position...required_mappings
            mappings[a] = b
        mappings.update(kwargs)

        if 'data' in mappings:
            data = mappings['data']
            del mappings['data']
        else:
            data = None
        for mapping in mappings:
            if mapping not in required_mappings and mapping not in optional_mappings:
                raise ValueError("%s does not take parameter %s" % (geom_name, mapping))
        for mapping in required_mappings:
            if mapping not in mappings:
                if mapping in defaults:
                    if hasattr(defaults[mapping], '__call__', ):
                        mappings[mapping] = defaults[mapping](mappings)
                    else:
                        mappings[mapping] = defaults[mapping]
                else:
                    raise ValueError("Missing required mapping in %s: %s" % (geom_name, mapping))
        for mapping in optional_mappings:
            if mapping not in mappings:
                if mapping in defaults:
                    if hasattr(defaults[mapping], '__call__', ):
                        mappings[mapping] = defaults[mapping](mappings)
                    else:
                        mappings[mapping] = defaults[mapping]
                else:
                    mappings[mapping] = None

        self.reset_params(data)
        for param in mappings:
            self.parse_param(param, mappings[param])

        if 'stat' in self.other_collection and 'y' in self.other_collection:  # support ..count.. and so on
            self.aes_collection['y'] = self.other_collection['y']
            del self.other_collection['y']

        if geom_name.startswith('annotation'):
            target.append(robjects.r(geom_name)(**self.other_collection))
        else:
            target.append(robjects.r(geom_name)(self._build_aesthetic(self.aes_collection), **self.other_collection))
        return self


class CowPlot(_CowBase, Plot):
    def __init__(self, *args, **kwargs):
        Plot.__init__(self, *args, **kwargs)
        self.r['save_plot'] = ro.r('save_plot')
        self.r['ggdraw'] = ro.r('ggdraw')
        self.r['draw_plot'] = ro.r('draw_plot')
        self.r['draw_plot_label'] = ro.r('draw_plot_label')
        self.r['draw_figure_label'] = ro.r('draw_figure_label')
        self.base_aspect_ratio = 1.1
        self._draw_before_plot = []
        self._draw_after_plot = []
        self._add_draw_methods()

    def default_theme(self):
        pass  # which will then apply the default theme.

    def build_ggplot(self):
        plot = self.r['ggplot'](convert_dataframe_to_r(self.dataframe))
        for obj in self._other_adds:
            plot = self.r['add'](plot, obj)
        for name, value in self.lab_rename.items():
            plot = self.r['add'](
                plot, robjects.r('labs(%s = "%s")' % (name, value)))
        if self._draw_before_plot or self._draw_after_plot:
            d = self.r['ggdraw']()
            for obj in self._draw_before_plot:
                d = self.r['add'](d, obj)
            d = self.r['add'](d, self.r['draw_plot'](plot))
            for obj in self._draw_after_plot:
                d = self.r['add'](d, obj)
            return d
        return plot

    def panel_border(self, color='gray80', size=0.5, linetype=1, remove=False):
        params = {
            'colour': color,
            'size': size,
            'linetype': linetype,
            'remove': remove
        }
        self._other_adds.append(robjects.r('panel_border')(**params))
        return self

    def switch_axis_position(self, axis='y', keep='none'):
        allowed_axis = ('y', 'x', 'xy')
        if axis not in allowed_axis:
            raise ValueError("Allowed axis values are %s" % (allowed_axis,))
        allowed_keep = ('none', 'x', 'y', 'xy', 'yx')
        if keep not in allowed_keep:
            raise ValueError("Allowed keep values are %s" % (allowed_keep,))
        self._other_adds.append(robjects.r('switch_axis_position')(
            axis=axis, keep=keep))
        return self

    def background_grid(self, major='xy', minor='none', size_major=0.2, size_minor=0.5, color_major='grey90', color_minor='grey98'):
        """Reestablish a background grid"""
        valid_major = ("xy", "x", "y", "only_minor", "none")
        if major not in valid_major:
            raise ValueError("@major must be one of %s was %s" % valid_major, major)
        valid_minor = ("xy", "x", "y", "none")
        if minor not in valid_minor:
            raise ValueError("@minor must be one of %s was %s" % valid_minor, minor)
        kwargs = {
            'major': major,
            'minor': minor,
            'size.major': size_major,
            'size.minor': size_minor,
            'colour.major': color_major,
            'colour.minor': color_minor,
        }
        self._other_adds.append(robjects.r('background_grid')(**kwargs))
        return self


class plot_grid(_PlotBase):

    def __init__(self, plots, labels='auto', align='none',
                 nrow=None, ncol=None,
                 scale=1, rel_widths=1, rel_heights=1,
                 label_size=14,
                 hjust=-0.5, vjust=1.5,
                 ):
        valid_aligns = 'none', 'h', 'v', 'hv'
        if align not in valid_aligns:
            raise ValueError("Invalid align value %s - must be one of %s" % (align, valid_aligns))
        if labels and not isinstance(labels, list) and not labels in ('AUTO', 'auto'):
            raise ValueError("Labels must be either a list of strings, None, or 'AUTO' / 'auto' for ABC or abcd")
        if isinstance(labels, list) and len(labels) != len(plots):
            raise ValueError("Labels must be the same lengths as plots")
        for p in plots:
            if not isinstance(p, CowPlot):
                raise ValueError("All plots must be CowPlots")
        self.params = {
            'labels': numpy.array(labels) if (hasattr(labels, '__iter__') and not isinstance(labels, str)) else labels,
            'scale': scale,
            'rel_widths': rel_widths,
            'rel_heights': rel_heights,
            'label_size': label_size,
            'hjust': hjust,
            'vjust': vjust,
            'align': align,
        }
        if nrow and ncol:
            self.params['nrow'] = nrow
            self.params['ncol'] = ncol
        elif nrow:
            self.params['nrow'] = nrow
            self.params['ncol'] = 1
        elif ncol:
            self.params['nrow'] = 1
            self.params['ncol'] = ncol
        else:
            self.params['ncol'] = len(plots)
            self.params['nrow'] = 1
        self.plots = plots
        if self.params['ncol'] * self.params['nrow'] < len(self.plots):
            raise ValueError("ncol * nrow is smaller than number of plots")
        self.r = {}
        self.r['save_plot'] = ro.r('save_plot')
        self.r['plot_grid'] = ro.r('plot_grid')
        self.ipython_plot_width = 1200  # these get ignored later on, but are necessary to avoid exceptions in _repr_png_/svg
        self.ipython_plot_height = 1200

    def build_ggplot(self):
        params = {}
        params['plotlist'] = [p.build_ggplot() for p in self.plots]
        params.update(self.params)

        return self.r['plot_grid'](**params)

    def render(self, output_filename, width=None, height=None, dpi=None):
        """Save the plot to a file"""
        plot = self.build_ggplot()
        output_filename = output_filename.replace('%', '%%')  # R tries some kind of integer substitution on these, so we need to double the %
        kwargs = {}
        if output_filename.endswith('.png'):
            kwargs['type'] = 'cairo'
        self.r['save_plot'](filename=output_filename, plot=plot, ncol=self.params['ncol'], nrow=self.params['ncol'], **kwargs)


class MultiPagePlot(Plot):
    """A plot job that splits faceted variables over multiple pages.

    Bug: The last page may get fewer variables and the plots get a different size than the other pages

    """

    def __init__(self, dataframe, facet_variable_x, facet_variable_y=None, n_cols_per_page=3, n_rows_per_page=5, fixed_x=False, fixed_y=True, facet_style='wrap'):
        if 'pydataframe.dataframe.DataFrame' in str(type(dataframe)):
            dataframe = self._convert_pydataframe(dataframe)

        Plot.__init__(self, dataframe)
        self.facet_variable_x = facet_variable_x
        self.facet_variable_y = facet_variable_y
        if facet_variable_x not in dataframe.columns:
            raise ValueError("facet_variable_x %s not in dataframe.columns_ordered" % facet_variable_x)
        if facet_variable_y and facet_variable_y not in dataframe.columns:
            raise ValueError("facet_variable_y %s not in dataframe.columns_ordered" % facet_variable_y)
        if facet_style not in ('wrap', 'grid'):
            raise ValueError("facet_style must be one of wrap, grid")
        self.facet_style = facet_style
        self.fixed_x = fixed_x
        self.fixed_y = fixed_y
        self.n_cols_per_page = n_cols_per_page
        no_of_x_variables = len(self.dataframe['dat_%s' % self.old_names.index(self.facet_variable_x)].unique())
        if self.facet_variable_y:
            no_of_y_variables = len(self.dataframe['dat_%s' % self.old_names.index(self.facet_variable_y)].unique())
            no_of_plots = no_of_x_variables * no_of_y_variables
        else:
            no_of_plots = no_of_x_variables
        self.plots_per_page = n_cols_per_page * n_rows_per_page
        pages_needed = math.ceil(no_of_plots / float(self.plots_per_page))
        self.width = 8.26772
        self.height = 11.6929
        self.no_of_pages = pages_needed

    def _iter_by_pages(self):
        def grouper(iterable, n, fillvalue=None):
            "Collect data into fixed-length chunks or blocks"
            # grouper('ABCDEFG', 3, 'x') --> ABC DEF Gxx
            args = [iter(iterable)] * n
            return izip_longest(fillvalue=fillvalue, *args)
        if self.facet_variable_y:
            raise NotImplemented("The splitting into two variable sub_dfs is not implemented yet")
        else:
            x_column = 'dat_%s' % self.old_names.index(self.facet_variable_x)
            x_values = self.dataframe[x_column].unique()
            for group in grouper(sorted(x_values), self.plots_per_page):
                group = list(group)
                keep = numpy.zeros((len(self.dataframe)), dtype=numpy.bool)
                for value in group:
                    if value is not None:
                        keep = keep | (self.dataframe[x_column] == value)
                        #keep[self.dataframe.get_column_view(x_column) == value] = True
                d = self.dataframe[keep]
                yield d

    def render(self, output_filename, width=8, height=6, dpi=300):
        if not output_filename.endswith('.pdf'):
            raise ValueError("MultiPagePlots only for pdfs")
        if self.facet_variable_y:
            new_one = 'dat_%s' % self.old_names.index(self.facet_variable_x)
            new_two = 'dat_%s' % self.old_names.index(self.facet_variable_y)
            facet_specification = '%s ~ %s' % (new_one, new_two)
        else:
            params = self._translate_params({"": self.facet_variable_x})[0]
            facet_specification = params.replace('=', '~')

        if self.fixed_x and not self.fixed_y:
            scale = 'free_y'
        elif not self.fixed_x and self.fixed_y:
            scale = 'free_x'
        elif not self.fixed_x and not self.fixed_y:
            scale = 'free'
        else:
            scale = 'fixed'
        if self.facet_style == 'grid':
            self._other_adds.append(robjects.r('facet_grid')(robjects.r(facet_specification), scale=scale, ncol=self.n_cols_per_page))
        elif self.facet_style == 'wrap':
            self._other_adds.append(robjects.r('facet_wrap')(robjects.r(facet_specification), scale=scale, ncol=self.n_cols_per_page))

        robjects.r('pdf')(output_filename, width=8.26, height=11.69)
        page_no = 0
        for sub_df in self._iter_by_pages():
            page_no += 1
            plot = self.r['ggplot'](convert_dataframe_to_r(sub_df))
            for obj in self._other_adds:
                plot = self.r['add'](plot, obj)
            for name, value in self.lab_rename.items():
                plot = self.r['add'](
                    plot, robjects.r('labs(%s = "%s")' % (name, value)))
            robjects.r('print')(plot)
        robjects.r('dev.off')()

    def facet_grid(self, column_one, column_two=None, fixed_x=True, fixed_y=True, ncol=None):
        raise ValueError("MultiPagePlots specify faceting on construction")

    def facet(self, column_one, column_two=None, fixed_x=True, fixed_y=True, ncol=None):
        raise ValueError("MultiPagePlots specify faceting on construction")


def plot_heatmap(output_filename, data, infinity_replacement_value=10, low='blue', high='red', mid='white', nan_color='grey', hide_genes=True, array_cluster_method='cosine',
                 x_label='Condition', y_label='Gene', colors=None, hide_tree=False, exclude_those_with_too_many_nans_in_y_clustering=False, width=None, row_order=False, column_order=False):
    """This code plots a heatmap + dendrogram.
    (unlike add_heatmap, which just does the squares on an existing plot)
    @data is a df of {'gene':, 'condition':, 'expression_change'}
    nan, is translated to 0 (but plotted grey), infinity to infinity_replacement_value (or -1 * infinity_replacement_value for negative infinity).

    Clustering is performed using the cosine distance - on the genes.

    If there is a gene name occuring twice, we use it's median!

    @low, high, mid, nan_color allow you to modify the colors
    @hide_genes hides the y-axis labels,
    @array_cluster_method may be cosine or hamming_on_0 (threshold on 0, then hamming)
    @x_label and @y_label are the axis labels,
    keep_column_order enforces the order in the df
    keep_row_order does the same.
    @colors let's you supply colors - TODO: What format?
    @hide_tree hides the tree
    @exclude_those_with_too_many_nans_in_y_clustering removes elements with more than 25% nans from deciding the order in the y-clustering

    It's using ggplot and ggdendro... in the end, this code breads insanity"""
    column_number = len(set(data.get_column_view('condition')))
    row_number = len(data) / column_number
    keep_column_order = False
    if column_order is not False:
        keep_column_order = True
    keep_row_order = False
    if row_order is not False:
        keep_row_order = True
    load_r()
    valid_array_cluster = 'hamming_on_0', 'cosine'
    if not array_cluster_method in valid_array_cluster:
        raise ValueError("only accepts array_cluster_method methods %s" % valid_array_cluster)
    df = data
    if colors == None:
        colors = ['grey' for x in range(len(data))]

    # R's scale NaNs everything on any of these values...
    # df[numpy.isnan(df.get_column_view('expression_change')), 'expression_change'] = 0 #we do this part in R now.
    df[numpy.isposinf(df.get_column_view('expression_change')), 'expression_change'] = infinity_replacement_value
    df[numpy.isneginf(df.get_column_view('expression_change')), 'expression_change'] = -1 * infinity_replacement_value

    if len(df.get_column_unique('condition')) < 2 or len(df.get_column_unique('gene')) < 2:
        op = open(output_filename, 'wb')
        op.write("not enough dimensions\n")
        op.close()
        return
    file_extension = output_filename[-3:].lower()
    if not (file_extension == 'pdf' or file_extension == 'png'):
        raise ValueError('File extension must be .pdf or .png, outfile was '+output_filename)
    robjects.r("""
    normvec<-function(x)
    {
       sqrt(x%*%x)
    }
    cosine_distance = function(a, b)
    {
       1 - ((a %*% b) / ( normvec(a) * normvec(b)))[1]
    }

    dist_cosine = function(x)
    {
       x = as.matrix(x)
       N = nrow(x)
       res = matrix(0, nrow = N, ncol= N)
       for (i in 1:N)
       {
           for (t in 1:N)
           {
              res[i,t] = cosine_distance(x[i,], x[t,])
           }
       }
       as.dist(res)
    }

    hamming_distance = function(a, b)
    {
        sum(a != b)
    }

    dist_hamming = function(x)
    {
       x = as.matrix(x)
       N = nrow(x)
       res = matrix(0, nrow = N, ncol= N)
       for (i in 1:N)
       {
           for (t in 1:N)
           {
              res[i,t] = hamming_distance(x[i,], x[t,])
           }
       }
       as.dist(res)
    }
    """)
    robjects.r("""
    library(ggplot2)
    library(reshape)
    library(ggdendro)
    library(grid)

    do_tha_funky_heatmap = function(outputfilename, df,
                        low, mid, high, nan_color,
                        hide_genes, width, height, array_cluster_method,
                        keep_column_order, keep_row_order, colors, hide_tree, exclude_those_with_too_many_nans_in_y_clustering, row_order, column_order)
    {
        df$condition <- factor(df$condition)
        options(expressions = 50000) #allow more recursion

        #transform df into a rectangualr format

        df_cast = cast(df, gene ~ condition, value='expression_change', fun.aggregate=median)
        col_names = names(df_cast)
        row_names = df_cast$gene
        df_cast = df_cast[do.call(order,df_cast['gene']),]
        df_scaled = as.matrix(scale(df_cast))
        df_scaled[is.nan(df_scaled)] = 0
        df_scaled[is.na(df_scaled)] = 0
        #do the row clustering
        if (!keep_row_order)
        {
            if (exclude_those_with_too_many_nans_in_y_clustering) #when clustering genes, leave out those samples with too many nans
            {
                df_scaled_with_nans = as.matrix(scale(df_cast)) #we need it a new, with nans
                nan_count_per_column = colSums(is.na(df_scaled_with_nans))
                too_much = dim(df_scaled_with_nans)[1] / 4.0
                exclude = nan_count_per_column >= too_much
                keep = !exclude
                df_scaled_with_nans = df_scaled_with_nans[, keep]
                df_scaled_with_nans[is.nan(df_scaled_with_nans)] = 0
                df_scaled_with_nans[is.na(df_scaled_with_nans)] = 0
                dd.row <- as.dendrogram(hclust(dist_cosine(df_scaled_with_nans)))
            }
            else
            {
                dd.row <- as.dendrogram(hclust(dist_cosine(df_scaled)))
            }
        }
        #do the column clustering.
        if(!keep_column_order){
            if (array_cluster_method == 'cosine')
            {
                dd.col <- as.dendrogram(hclust(dist_cosine(t(df_scaled))))
            }
            else if (array_cluster_method == 'hamming_on_0')
            {
                df_hamming = as.matrix(df_cast) > 0
                df_hamming[is.nan(df_hamming)] = 0
                df_hamming[is.na(df_hamming)] = 0
                dd.col <- as.dendrogram(hclust(dist_hamming(t(df_hamming))))
            }
        }
        if (keep_row_order)
        {
            row.ord = 1:length(row_order)
            for(i in 1:length(row_order)){
                row.ord[i] = which(row_names==row_order[i])
            }
            row.ord = rev(row.ord)
        }
        else
        {
            row.ord <- order.dendrogram(dd.row)
        }
        if (keep_column_order)
        {
            tmp = 1:length(column_order)
            for(i in 1:length(column_order)){
                tmp[i] = which(col_names==column_order[i])-1
            }
            col.ord <- tmp
        }
        else
        {
            col.ord <- order.dendrogram(dd.col)
        }
        xx <- scale(df_cast, FALSE, FALSE)[row.ord, col.ord]
        xx_names <- attr(xx, 'dimnames')
        df <- as.data.frame(xx)
        colnames(df) <- xx_names[[2]]
        df$gene <- xx_names[[1]]
        df$gene <- with(df, factor(gene, levels=gene, ordered=TRUE))
        mdf <- melt(df, id.vars="gene")

        tmp = c()
        i = 1
        for (gene in df$gene)
        {
            index = which(colors$gene == gene)
            colll <- as.character(colors$color[index])
            tmp[i] = colll
            i = i +1
        }
        colors = tmp
        if(!keep_column_order){
            ddata_x <- dendro_data(dd.col)
            }
        if(!keep_row_order)
        {
            ddata_y <- dendro_data(dd.row)
        }
        ### Set up a blank theme

        theme_none <- theme(
            panel.grid.major = element_blank(),
            panel.grid.minor = element_blank(),
            panel.background = element_blank(),
            axis.title.x = element_text(colour=NA),
            axis.title.y = element_blank(),
            axis.text.x = element_blank(),
            axis.text.y = element_blank(),
            axis.line = element_blank(),
            axis.ticks = element_blank()
            )

        ### Create plot components ###
        # Heatmap
        p1 <- ggplot(mdf, aes(x=variable, y=gene)) +
            geom_tile(aes(fill=value)) + scale_fill_gradient2(low=low,mid=mid, high=high, na.value=nan_color) + theme(axis.text.x = element_text(angle=90, size=8, hjust=0, vjust=0, colour="black"),
            axis.title.y = element_blank(), axis.title.x = element_blank(),
            axis.text.y = element_text(colour="black"))
        if (hide_genes)
            p1 = p1 + theme(axis.text.y = element_blank())
        else
        {
            p1 = p1 + theme(strip.background = element_rect(colour = 'NA', fill = 'NA'), axis.text.y = element_text(colour=colors))
        }
        if (!keep_column_order && !hide_tree)
        {
            # Dendrogram 1
            p2 <- ggplot(segment(ddata_x)) +
                geom_segment(aes(x=x, y=y, xend=xend, yend=yend)) +
                theme_none + theme(axis.title.x=element_blank())
        }

        if(!keep_row_order && !hide_tree)
        {
            # Dendrogram 2
            p3 <- ggplot(segment(ddata_y)) +
                geom_segment(aes(x=x, y=y, xend=xend, yend=yend)) +
                coord_flip() + theme_none
        }

        if (grepl('png$', outputfilename))
            png(outputfilename, width=width * 72, height=height * 72)
        else if (grepl('pdf$', outputfilename))
            pdf(outputfilename, width=width, height=height)
        else
            error("Don't know that file format")
        grid.newpage()
        if (hide_tree)
            vp = viewport(1, 1, x=0.5, y=0.5)
        else
            vp = viewport(0.8, 0.8, x=0.4, y=0.4)

        print(p1, vp=vp)
        if (!keep_column_order && !hide_tree)
        {
            print(p2, vp=viewport(0.60, 0.2, x=0.4, y=0.9))
        }
        if (!keep_row_order && !hide_tree)
        {
            print(p3, vp=viewport(0.2, 0.86, x=0.9, y=0.4))
        }
        dev.off()
    }
    """)
    if not width:
        width = len(df.get_column_unique('condition')) * 0.4 + 5
    height = len(df.get_column_unique('gene')) * 0.15 + 3
    robjects.r('do_tha_funky_heatmap')(output_filename, df, low, mid, high, nan_color, hide_genes, width, height, array_cluster_method, keep_column_order, keep_row_order, colors, hide_tree, exclude_those_with_too_many_nans_in_y_clustering, row_order, column_order)


def EmptyPlot(text_to_display='No data'):
    p = Plot(pandas.DataFrame({'x': [0], 'y': [0], 'text': [text_to_display]}))
    p.add_text('x', 'y', 'text')
    return p


class CombinedPlots:
    """Combine multiple ggplots into one graph.
    Default is A4

    """

    def __init__(self, plots, ncol=3, width=8.267 * 150, height=11.5 * 150):
        """width/height are in pixels @ 150 pixels/inch"""
        self.plots = plots
        self.ncol = ncol
        self.width = float(width)
        self.height = float(height)

    def _repr_svg_(self):
        so = tempfile.NamedTemporaryFile(suffix='.svg')
        self.render(so.name)
        so.flush()
        so.flush()
        result = so.read()
        so.close()
        return result, {"isolated": True}

    def render(self, output_filename, width=None, height=None):
        if not output_filename.endswith('.svg'):
            raise ValueError("combined plots currently only support svg")
        from . import svg_stack

        if width is None:
            width = self.width
        if height is None:
            height = self.height
        if len(self.plots) < self.ncol:
            self.ncol = len(self.plots)
        nrow = math.ceil(len(self.plots) / float(self.ncol))
        svgs = [p._repr_svg_(width=self.width / self.ncol / 150 * 72, height=self.height / nrow / 150 * 72) for p in self.plots]
        tfs = [tempfile.NamedTemporaryFile(suffix='.svg') for x in svgs]
        for of, svg in zip(tfs, svgs):
            of.write(svg[0].encode('utf-8'))
            of.flush()
        doc = svg_stack.Document()
        layout1 = svg_stack.VBoxLayout()
        rows = [tfs[i:i+self.ncol] for i in range(0, len(tfs), self.ncol)]
        ii = 0
        for row in rows:
            ii += 1
            layout2 = svg_stack.HBoxLayout()
            for element in row:
                layout2.addSVG(element.name, alignment=svg_stack.AlignLeft)
            layout2.setSpacing(0)
            layout1.addLayout(layout2)
        layout1.setSpacing(0)
        doc.setLayout(layout1)

        doc.save(output_filename)
        for of in tfs:
            of.close()

    def to_excel(self, output_filename):
        writer = pandas.ExcelWriter(output_filename)
        i = 0
        for p in self.plots:
            i += 1
            df = p.dataframe.copy()
            rename_columns = {}
            for ii, x in enumerate(p.old_names):
                new_name = 'dat_%s' % ii
                if new_name in df:
                    rename_columns[new_name] = x
            df = df.rename(columns=rename_columns)
            df = df[list(set(df.columns).intersection(p.used_columns))]

            df.to_excel(writer, 'Plot%i' % i)
        writer.save()


def position_dodge(width=RNULL, height=RNULL):
    """Adjust position by dodging overlaps to the side."""
    return robjects.r('position_dodge')(width, height)


def position_fill(width=RNULL, height=RNULL):
    """Stack overlapping objects on top of one another, and standardise to have"""
    return robjects.r('position_fill')(width, height)


def position_identity(width=RNULL, height=RNULL):
    """Don't adjust position"""
    return robjects.r('position_identity')(width, height)


def position_stack(width=RNULL, height=RNULL):
    """Stack overlapping objects on top of one another."""
    return robjects.r('position_stack')(width, height)


def position_jitter(w=0.4, h=0.4):
    return robjects.r('position_jitter')(w, h)


def multiplot(list_of_plots, cols):
    """Plot multiple plots on one image"""
    robjects.r("""
            multiplot <- function(..., plotlist=NULL, file, cols=1, layout=NULL) {
              library(grid)

              # Make a list from the ... arguments and plotlist
              plots <- c(list(...), plotlist)

              numPlots = length(plots)

              # If layout is NULL, then use 'cols' to determine layout
              if (is.null(layout)) {
                # Make the panel
                # ncol: Number of columns of plots
                # nrow: Number of rows needed, calculated from # of cols
                layout <- matrix(seq(1, cols * ceiling(numPlots/cols)),
                                ncol = cols, nrow = ceiling(numPlots/cols))
              }

             if (numPlots==1) {
                print(plots[[1]])

              } else {
                # Set up the page
                grid.newpage()
                pushViewport(viewport(layout = grid.layout(nrow(layout), ncol(layout))))

                # Make each plot, in the correct location
                for (i in 1:numPlots) {
                  # Get the i,j matrix positions of the regions that contain this subplot
                  matchidx <- as.data.frame(which(layout == i, arr.ind = TRUE))

                  print(plots[[i]], vp = viewport(layout.pos.row = matchidx$row,
                                                  layout.pos.col = matchidx$col))
                }
              }
            }
        """)
    plots = [x._build_plot() for x in list_of_plots]
    robjects.r('multiplot')(plotlist=plots, cols=cols)


def r_plot_to_png(callback, width=600, height=600, dpi=72):
    from rpy2.robjects.lib import grdevices
    with grdevices.render_to_bytesio(grdevices.png,
                                     width=width,
                                     height=height,
                                     res=dpi) as b:
        result = callback()
    return b.getvalue()


class RPlot:
    """Wrap an arbitrary R plot so you can render it to a file or view it in Jupyter"""

    def __init__(self, callback):
        self.callback = callback

    def _repr_png_(self, width=600, height=600, dpi=72):
        return r_plot_to_png(self.callback, width, height, dpi)

    def render(self, filename, width=600, height=600, dpi=72):
        if not filename.endswith('.png'):
            raise ValueError("Only png export for now")
        with open(filename, 'w') as op:
            op.write(self._repr_png_(width, height, dpi))


try:
    import rpy2.robjects as ro
    import rpy2.robjects.conversion
    import rpy2.rinterface as rinterface
    import rpy2.robjects.numpy2ri
    rpy2.robjects.numpy2ri.activate()
<<<<<<< HEAD
=======

>>>>>>> 009ad2cb

    def numpy2ri_vector(o):
        """Convert a numpy 1d array to an R vector.

        Unlike the original conversion which converts into a list, apperantly."""
        if len(o.shape) != 1:
            raise ValueError("Dataframe.numpy2ri_vector can only convert 1d arrays")
        # if isinstance(o, Factor):
            #res = ro.r['factor'](o.as_levels(), levels=o.levels, ordered=True)
        elif isinstance(o, numpy.ndarray):
            if not o.dtype.isnative:
                raise ValueError("Cannot pass numpy arrays with non-native byte orders at the moment.")

            # The possible kind codes are listed at
            #   http://numpy.scipy.org/array_interface.shtml
            kinds = {
                # "t" -> not really supported by numpy
                "b": rinterface.LGLSXP,
                "i": rinterface.INTSXP,
                # "u" -> special-cased below
                "f": rinterface.REALSXP,
                "c": rinterface.CPLXSXP,
                # "O" -> special-cased below
                "S": rinterface.STRSXP,
                "U": rinterface.STRSXP,
                # "V" -> special-cased below
            }
            # Most types map onto R arrays:
            if o.dtype.kind in kinds:
                # "F" means "use column-major order"
                #            vec = rinterface.SexpVector(o.ravel("F"), kinds[o.dtype.kind])
                vec = rinterface.SexpVector(numpy.ravel(o, "F"), kinds[o.dtype.kind])
                res = vec
            # R does not support unsigned types:
            elif o.dtype.kind == "u":
                o = numpy.array(o, dtype=numpy.int64)
                return numpy2ri_vector(o)
                #raise(ValueError("Cannot convert numpy array of unsigned values -- R does not have unsigned integers."))
            # Array-of-PyObject is treated like a Python list:
            elif o.dtype.kind == "O":
                all_str = True
                all_bool = True
                all_r_object = True
                for value in o:
                    if (
                            isinstance(value, six.string_types) and
                            not type(value) is numpy.string_ and
                            not (type(value) is numpy.ma.core.MaskedArray and value.mask == True) and
                            not (type(value) is numpy.ma.core.MaskedConstant and value.mask == True)

                    ):
                        all_str = False
                        break
                    if not (type(value) is bool or type(value) is numpy.bool_):
                        all_bool = False
                    if not (type(value) is robjects.robject.RObject or type(value) is rpy2.robjects.vectors.Vector):
                        all_r_object = False
                if (not all_str) and (not all_bool) and (not all_r_object):
                    raise ValueError("numpy2ri_vector currently does not handle object vectors: %s %s" % (value, type(value)))
                else:
                    # since we keep strings as objects
                    # we have to jump some hoops here
                    vec = rinterface.SexpVector(numpy.ravel(o, "F"), kinds['S'])
                    return vec
                    #res = ro.conversion.py2ri(list(o))
            # Record arrays map onto R data frames:
            elif o.dtype.kind == "V":
                raise ValueError("numpy2ri_vector currently does not handle record arrays")
            # It should be impossible to get here:
            else:
                raise ValueError("Unknown numpy array type.")
        else:
            raise(ValueError("Unknown input to numpy2ri_vector."))
        return res

    # I can't figuer out how to do colnames(x) = value without a helper function
    ro.r("""
        set_colnames = function(df, names)
        {
            colnames(df) = names
            df
        }
        """)

    def convert_dataframe_to_r(o, keep_index=False):
        # print 'converting', o, type(o)
        if isinstance(o, pandas.DataFrame):
            # print 'dataframe'
            dfConstructor = ro.r['data.frame']
            names = []
            parameters = []
            kw_params = {}
            for column_name in o.columns:
                try:
                    names.append(str(column_name))
                    if str(o[column_name].dtype) == 'category':  # There has to be a more elegant way to specify this...
                        col = ro.r('factor')(list(numpy.array(o[column_name])), list(o[column_name].cat.categories), ordered=True)

                    else:
                        col = numpy.array(o[column_name])
                        col = numpy2ri_vector(col)
                    parameters.append(col)
                except ValueError as e:
                    raise ValueError(str(e) + ' Offending column: %s, dtype: %s, content: %s' % (column_name, col.dtype, col[:10]))
            # kw_params['row.names'] = numpy2ri_vector(numpy.array(o.index))
            try:
                if keep_index:
                    kw_params['row.names'] = numpy.array(o.index)  # turn the index into rownames names
                res = dfConstructor(*parameters, **kw_params)
                res = ro.r('set_colnames')(res, names)
            except TypeError:
                print(parameters.keys())
                raise
        elif isinstance(o, numpy.ndarray):
            res = numpy2ri_vector(o)
        else:
            res = ro.default_py2ri(o)
        return res

except ImportError:  # guess we don't have rpy
    pass


all = [Plot, plot_heatmap, multiplot, MultiPagePlot]<|MERGE_RESOLUTION|>--- conflicted
+++ resolved
@@ -1177,32 +1177,13 @@
         self._other_adds.append(robjects.r('theme')(**{"legend.key": robjects.r('element_blank()')}))
         return self
 
-<<<<<<< HEAD
-    def scale_fill_many_categories(self, offset=0):
+    def scale_fill_many_categories(self, offset=0, name=None):
 
         self.scale_fill_manual(
-            (self._many_cat_colors + self._many_cat_colors)[offset:offset + len(self._many_cat_colors)])
-        return self
-
+            (self._many_cat_colors + self._many_cat_colors, name=Name)[offset:offset + len(self._many_cat_colors)])
+        return self
+   
     def scale_fill_manual(self, list_of_colors, guide=None, name=None):
-=======
-    def scale_fill_many_categories(self, name=None):
-        self.scale_fill_manual(["dodgerblue2","#E31A1C", # red
-                "green4",
-                "#6A3D9A", # purple
-                "#FF7F00", # orange
-                "grey30","gold1",
-                "skyblue2","#FB9A99", # lt pink
-                "palegreen2",
-                "#CAB2D6", # lt purple
-                "#FDBF6F", # lt orange
-                "gray70", "khaki2",
-                "maroon","orchid1","deeppink1","blue1","steelblue4",
-                "darkturquoise","green1","yellow4","yellow3",
-                "darkorange4","brown"], name=name)
-
-    def scale_fill_manual(self, list_of_colors, guide = None, name = None):
->>>>>>> 009ad2cb
         kwargs = {}
         if guide is not None:
             kwargs['guide'] = guide
@@ -2443,10 +2424,7 @@
     import rpy2.rinterface as rinterface
     import rpy2.robjects.numpy2ri
     rpy2.robjects.numpy2ri.activate()
-<<<<<<< HEAD
-=======
-
->>>>>>> 009ad2cb
+
 
     def numpy2ri_vector(o):
         """Convert a numpy 1d array to an R vector.
