--- conflicted
+++ resolved
@@ -27,26 +27,29 @@
 # THEORY OF LIABILITY, WHETHER IN CONTRACT, STRICT LIABILITY, OR TORT
 # (INCLUDING NEGLIGENCE OR OTHERWISE) ARISING IN ANY WAY OUT OF THE USE
 # OF THIS SOFTWARE, EVEN IF ADVISED OF THE POSSIBILITY OF SUCH DAMAGE.
-"""A wrapper around ggplot2 ( http://had.co.nz/ggplot2/ )
+
+"""A wrapper around ggplot2 ( http://had.co.nz/ggplot2/ ) and 
+plotnine (https://plotnine.readthedocs.io/en/stable/index.html )
 
 Takes a pandas.DataFrame object, then add layers with the various add_xyz
 functions (e.g. add_scatter).
 
-Referr to the ggplot documentation about the layers (geoms), and simply
+Referr to the ggplot/plotnine documentation about the layers (geoms), and simply
 replace geom_* with add_*.
-See http://docs.ggplot2.org/0.9.3.1/index.html
+See http://docs.ggplot2.org/0.9.3.1/index.html or 
+https://plotnine.readthedocs.io/en/stable/index.html<Paste>
 
 You do not need to seperate aesthetics from values - the wrapper
 will treat a parameter as value if and only if it is not a column name.
 (so y = 0 is a value, color = 'blue 'is a value - except if you have a column
 'blue', then it's a column!. And y = 'value' doesn't work, but that seems to be a ggplot issue).
 
-When the DataFrame is passed to R:
+When the DataFrame is passed to the plotting library:
     - row indices are truned into columns with 'reset_index'
     - multi level column indices are flattend by concatenating them with ' '
         -> (X, 'mean) becomes 'x mean'
 
-Error messages are not great - most of them translate to 'one or more columns were not found',
+R Error messages are not great - most of them translate to 'one or more columns were not found',
 but they can appear as a lot of different actual messages such as
     - argument "env" is missing, with no defalut
     - object 'y' not found
@@ -56,3059 +59,8 @@
 without actually quite pointing at what is strictly the offending value.
 Also, the error appears when rendering (or printing in ipython notebook),
 not when adding the layer.
-
-
-
-
-
-
 """
-<<<<<<< HEAD
-try:
-    import rpy2
-    import rpy2.robjects as robjects
-    import rpy2.rinterface as rinterface
-    RNULL = robjects.NULL
-    try:
-        import exptools
-        exptools.load_software('ggplot2')
-        # exptools.load_software('cowplot') # ggplot2 contains cowplot
-        import ggplot2
-        #import cowplot
-        ggplot2.load_r()
-        # cowplot.load_r()
-    except (ImportError, rpy2.rinterface.RRuntimeError):
-        # raise
-        pass
-except ImportError:
-    # raise
-    RNULL = None
-    pass
-
-import itertools
-try:
-    izip = itertools.izip
-    izip_longest = itertools.izip_longest
-except AttributeError:
-    izip = zip
-    izip_longest = itertools.zip_longest
-
-try:
-    from collections import OrderedDict
-except ImportError:
-    from ordereddict import OrderedDict
-import numpy
-import math
-import pandas
-import tempfile
-import os
-import six
-
-_r_loaded = False
-
-
-def load_r():
-    """Lazy R loader"""
-    global _r_loaded
-    if not _r_loaded:
-        global NA
-        global robjects
-        NA = robjects.r("NA")
-        robjects.r('library(grid)')
-        robjects.r('library(ggplot2)')
-        robjects.r('library(scales)')
-        # apperantly, as_df is missing in some downloaded versions of plyr
-        robjects.r("""as_df = function (output)
-{
-    if (length(output) == 0)
-        return(data.frame())
-    df <- data.frame(matrix(ncol = 0, nrow = length(output[[1]])))
-    for (var in names(output)) {
-        df[var] <- output[var]
-    }
-    df
-}
-""")
-        if robjects.r("exists('Trans')")[0]:  # pre ggplot 0.9 style
-            robjects.r("""
-TransInvNegLog10 <- Trans$new("InvNegLog10", f = function(x) 10^(-x),
-inverse = function(x) -log10(x), labels = function(x) x)
-TransInvNegLog10b <- Trans$new("InvNegLog10b",
-            f = function(x) -log10(x),
-            inverse = function(x) 10^-x,
-            labels = function(x) bquote(10^.(-x)))
-
-""")
-        else:  # post ggplot 0.9 style
-            robjects.r("""
-TransInvNegLog10 <- scales::trans_new(name="InvNegLog10",
-                transform = function(x) 10^(-x),
-                inverse = function(x) -log10(x),
-                format = function(x) x)
-TransInvNegLog10b <- scales::trans_new(name="InvNegLog10b",
-            transform = function(x) -log10(x),
-            inverse = function(x) 10^-x,
-            format = function(x) bquote(10^.(-x)))
-
-""")
-
-
-def r_expression(expr):
-    return robjects.r('expression(%s)' % expr)
-
-
-ipython_plot_width = 480
-ipython_plot_height = 480
-
-
-class _PlotBase(object):
-    def render_notebook(self, width=800, height=600):
-        from IPython.core.display import Image
-        tf = tempfile.NamedTemporaryFile(suffix='.png')
-        self.render(tf.name, width=width / 72., height=height / 72., dpi=72)
-        return Image(tf.name)
-
-    def _repr_png_(self, width=None, height=None):
-        """Show the plot in the ipython notebook (ie. return png formated image data)"""
-        if width is None:
-            width = self.ipython_plot_width
-            height = self.ipython_plot_height
-        try:
-            handle, name = tempfile.mkstemp(
-                suffix=".png"
-            )  # mac os for some reason would not read back again from a named tempfile.
-            os.close(handle)
-            self.render(name, width=width / 72., height=height / 72., dpi=72)
-            tf = open(name, "rb")
-            result = tf.read()
-            tf.close()
-            return result
-        finally:
-            os.unlink(name)
-
-    def _repr_svg_(self, width=None, height=None):
-        """Show the plot in the ipython notebook (ie. return svg formated image data)"""
-        if width is None:
-            width = self.ipython_plot_width / 150. * 72
-            height = self.ipython_plot_height / 150. * 72
-        try:
-            handle, name = tempfile.mkstemp(
-                suffix=".svg"
-            )  # mac os for some reason would not read back again from a named tempfile.
-            os.close(handle)
-            self.render(name, width=width / 72., height=height / 72., dpi=72)
-            tf = open(name, "r")
-            result = tf.read()
-            tf.close()
-            # newer jupyters need the height attribute
-            # otherwise the iframe is only one line high and
-            # the figure tiny
-            result = result.replace("viewBox=",
-                                    'height=\'%i\' viewBox=' % (height))
-            return result, {"isolated": True}
-        finally:
-            os.unlink(name)
-
-    def parse_param(self, name, value, required=True):
-        """
-        Transform parameters into either aes_params or other_params,
-        depending on whether they are in our df.
-        if value is None, this parameter is ignored
-
-        """
-        if value is not None:
-            if isinstance(
-                    value, tuple
-            ):  # this  allows renaming columns when plotting - why is this here? Is this actually useful
-                new_name = value[1]
-                value = value[0]
-                self.to_rename[value] = new_name
-            if value in self.old_names:
-                self.aes_collection[name] = value
-            else:
-                if value == '..level..':
-                    self.aes_collection[
-                        name] = '..level..'  # robjects.r('expression(..level..)')
-                else:
-                    self.other_collection[name] = value
-
-    def reset_params(self, data):
-        """Prepare the dictionaries used by parse_param"""
-        self.aes_collection = {}
-        self.other_collection = {}
-        if data is not None:
-            self.other_collection['data'] = convert_dataframe_to_r(
-                self._prep_dataframe(data))
-
-    def _build_aesthetic(self, params):
-        """Transform a python list of aesthetics to the R aes() object"""
-        aes_params = self._translate_params(params)
-        aes_params = ", ".join(aes_params)
-        return robjects.r('aes(%s)' % aes_params)
-
-    def _translate_params(self, params):
-        """Translate between the original dataframe names and the numbered ones we assign
-        to avoid r-parsing issues"""
-        aes_params = []
-        for aes_name, aes_column in params.items():
-            if aes_column in self.old_names:
-                self.used_columns.update([aes_column])
-                new_name = 'dat_%s' % self.old_names.index(aes_column)
-                aes_params.append('%s=%s' % (aes_name, new_name))
-                if aes_column in self.to_rename:
-                    self._fix_axis_label(aes_name, new_name,
-                                         self.to_rename[aes_column])
-                else:
-                    self._fix_axis_label(aes_name, new_name, aes_column)
-            else:  # a fixeud value
-                aes_params.append("%s=%s" % (aes_name, aes_column))
-        return aes_params
-
-
-def _geoms():
-    """Define the geoms ggplot supports"""
-    # python method name (add_ + name), geom (R) name, required attributes, optional attributes, default attribute values
-    return (
-        # ageoms
-
-        ('ab_line', 'geom_abline', ['intercept', 'slope'], ['alpha', 'size', 'color', 'linetype'], {}, ''),
-        ('area', 'geom_area', ['x', 'y'], ['alpha', 'color', 'fill', 'linetype', 'size', 'position'], {}, ''),
-        ('bar', 'geom_bar', ['x', 'y'], ['color', 'group', 'fill', 'position', 'stat', 'order', 'alpha', 'weight', 'width'], {'position': 'dodge', 'stat': 'identity'}, ''),
-        ('bin2d', 'geom_bin2d', ['xmin', 'xmax', 'ymin', 'ymax'], ['alpha', 'color', 'fill', 'linetype', 'size', 'weight'], {}, ''),
-        ('blank', 'geom_blank', [], [], {}, ''),
-        (('box_plot', 'boxplot'), 'geom_boxplot', ['x', 'y'], ['alpha', 'color', 'fill', 'group', 'linetype', 'shape', 'size', 'weight', 'notch',
-                                                               'position', 'outlier.color', 'outlier.shape', 'width', ], {}, 'a box plot with the default stat (10/25/50/75/90 percentile)'),
-        (('box_plot2', 'boxplot2'), 'geom_boxplot', ['x', 'lower', 'middle', 'upper', 'ymin', 'ymax'], ['alpha', 'color', 'fill', 'group', 'linetype', 'shape', 'size', 'weight', 'stat'],
-         {'stat': 'identity'}, ' box plot where you define everything manually'),
-        ('contour', 'geom_contour', ['x', 'y'], ['alpha', ' color', 'linetype', 'size', ' weight'], {}, ''),
-        ('crossbar', 'geom_crossbar', ['x', 'y', 'ymin', 'ymax'], ['alpha', 'color', 'fill', 'linetype', 'size'], {}, ''),
-        ('curve', 'geom_curve', ['x', 'xend', 'y', 'yend'], ['alpha', 'color', 'curvature', 'ncp', 'angle', 'arrow', 'lineend'], {'curvature': 0.5}, ''),
-        ('density', 'geom_density', ['x', 'y'], ['alpha', 'color', 'fill', 'linetype', 'size', ' weight', 'stat', 'group', 'adjust'],
-         {
-                    'bw': lambda mappings: (robjects.r('bw.SJ')(self.dataframe.get_column_view(self.old_names.index(mappings['x'])))),
-                    'y': 'count',
-        }, ''),
-        ('density_2d', 'geom_density2d', ['x', 'y'], ['alpha', 'color', 'linetype', 'fill', 'contour'], {}, ''),
-        ('error_bars', 'geom_errorbar', ['x', 'ymin', 'ymax'], ['alpha', 'color', 'group', 'linetype', 'size', 'width', 'position'], {'width': 0.25}, ''),
-        ('error_barsh', 'geom_errorbarh', ['x', 'y', 'xmin', 'xmax'], ['alpha', 'color', 'group', 'linetype', 'size', 'width'], {'width': 0.25}, ''),
-        ('freq_poly', 'geom_freqpoly', ['x'], ['alpha', 'color', 'linetype', 'size'], {}, ''),
-        ('hex', 'geom_hex', ['x', 'y'], ['alpha', 'color', 'fill', 'size'], {}, ''),
-        #  ('histogram', this is it's own function
-        ('histogram', 'geom_histogram', ['x', 'y'], ['color', ' group', 'fill', 'position', 'add_text', 'binwidth', 'alpha', 'size', 'stat'], {'y': '..count..', 'position': 'dodge', 'stat': 'bin'}, ''),
-
-        (('horizontal_line', 'horizontal_bar', 'hline'), 'geom_hline', ['yintercept'], ['alpha', 'color', 'linetype', 'size'], {'alpha': 0.5, 'color': 'black', 'size': 1}, 'Renamed hline'),
-        ('label', 'geom_label', ['x', 'y', 'label'], ['alpha', 'angle', 'color', 'family', 'fontface', 'hjust', 'vjust', 'lineheight', 'size', 'vjust', 'parse', 'nudge_x', 'nudge_y', 'label.padding', 'label.r', 'label.size', 'show.legend', 'check_overlap', 'position'], {'position: identitiy'}, ''),
-        ('line', 'geom_line', ['x', 'y'], ['color', 'group', 'shape', 'alpha', 'size', 'stat', 'fun.y', 'linetype'], {}, ''),
-        ('linerange', 'geom_linerange', ['x', 'ymax', 'ymin'], ['alpha', 'color', 'linetype', 'size'], {}, ''),
-
-        ('map', 'geom_map', ['map_id'], ['alpha', 'color', 'fill', 'linetype', 'size'], {}, ''),
-        ('path', 'geom_path', ['x', 'y'], ['alpha', 'color', 'fill', 'linetype', 'size', 'group'], {}, ''),
-        (('point', 'scatter'), 'geom_point', ['x', 'y'], ['color', 'group', 'shape', 'size', 'alpha', 'stat', 'fun.y', 'position'], {}, ''),
-        ('jitter', 'geom_jitter', ['x', 'y'], ['color', 'group', 'shape', 'size', 'alpha', 'stat', 'fun.y', 'position'], {}, ''),
-        ('pointrange', 'geom_pointrange', ['x', 'y', 'ymin', 'ymax'], ['alpha', 'color', ' fill', 'linetype', 'shape', 'size'], {}, ''),
-        ('polygon', 'geom_polygon', ['x', 'y'], ['alpha', 'color', 'fill', 'linetype', 'size'], {}, ''),
-        ('quantile', 'geom_quantile', ['x', 'y'], ['alpha', 'color', 'linetype', 'size', 'weight'], {}, ''),
-        ('raster', 'geom_raster', ['x', 'y'], ['fill', 'alpha'], {}, ''),
-        ('rect', 'geom_rect', ['xmin', 'xmax', 'ymin', 'ymax'], ['alpha', 'color', 'fill', 'linetype', 'size'], {'alpha': 1}, ''),
-        ('ribbon', 'geom_ribbon', ['x', 'ymin', 'ymax'], ['alpha', 'color', 'fill', 'linetype', 'size', 'position'], {}, ''),
-        ('rug', 'geom_rug', [], ['sides'], {'sides': 'bl'}, ''),
-        ('segment', 'geom_segment', ['x', 'xend', 'y', 'yend'], ['alpha', 'color', 'linetype', 'size'], {'size': 0.5}, ''),
-        ('smooth', 'geom_smooth', ['x', 'y'], ['alpha', 'color', ' fill', 'linetype', 'size', 'weight', 'method', 'group'], {}, ''),
-        ('step', 'geom_step', ['x', 'y'], ['direction', 'stat', 'position', 'alpha', 'color', 'linetype', 'size'], {}, ''),
-        ('text', 'geom_text', ['x', 'y', 'label'], ['alpha', 'angle', 'color', 'family', 'fontface', 'hjust', 'vjust', 'lineheight', 'size', 'vjust', 'parse', 'nudge_x', 'nudge_y', 'label.padding', 'label.r', 'label.size', 'show.legend', 'check_overlap', 'position'], {'position: identity'}, ''),
-        ('tile', 'geom_tile', ['x', 'y'], ['alpha', 'color', 'fill', 'size', 'linetype', 'stat'], {}, ''),
-        ('violin', 'geom_violin', ['x', 'y'], ['alpha', 'color', 'fill', 'linetype', 'size', 'weight', 'scale', 'stat', 'position', 'trim'], {'stat': 'ydensity'}, ''),
-
-        (('vertical_line', 'vertical_bar', 'vline'), 'geom_vline', ['xintercept'], ['alpha', 'color', 'size', 'linetype'], {'alpha': 0.5, 'color': 'black', 'size': 1}, ''),
-
-
-        ('stacked_bar_plot', 'geom_bar', ['x', 'y', 'fill'], ['position', 'stat'], {'position': 'stack', 'stat': 'identity'}, ''),  # do we still need this?
-        # annotations
-        ('annotation_logticks', 'annotation_logticks', [], ['base', 'sides', 'scaled', 'short', 'mid', 'long'],
-         {
-            'base': 10,
-            'sides': "bl",
-            'scaled': True,
-            'short': robjects.r('unit')(0.1, "cm"),
-            'mid': robjects.r('unit')(0.2, "cm"),
-            'long': robjects.r('unit')(0.3, "cm"),
-        }, ''),
-    )
-
-
-class Plot(_PlotBase):
-    def __init__(self, dataframe, *ignored):
-        """Create a new ggplot2 object from DataFrame"""
-        load_r()
-        self.r = {}
-        self.r['ggplot'] = robjects.r['ggplot']
-        self.r['aes'] = robjects.r['aes']
-        if robjects.r("exists('ggplot2:::\"+.ggplot\"')")[0]:
-            self.r['add'] = robjects.r('ggplot2:::"+.ggplot"')
-        else:
-            self.r['add'] = robjects.r('ggplot2::"%+%"')
-
-        self.r['layer'] = robjects.r['layer']
-        self.r['facet_wrap'] = robjects.r['facet_wrap']
-        self.r['geom_text'] = robjects.r['geom_text']
-        self.r['ggsave'] = robjects.r['ggsave']
-        self.old_names = []
-        self.lab_rename = {}
-        self.dataframe = self._prep_dataframe(dataframe)
-        self._other_adds = []
-        self.to_rename = {}
-        self._add_geom_methods()
-        self.previous_mappings = {}
-        self.ipython_plot_width = ipython_plot_width
-        self.ipython_plot_height = ipython_plot_height
-        self.used_columns = set()
-        self.limitsize = True
-        self.default_theme()
-        self._log_y_scale = False
-        self._expected_y_scale = None
-
-    def default_theme(self):
-        self.theme_grey()  # apply default theme..,.
-
-    def _build_plot(self):
-        if self._expected_y_scale is not None:
-            if ((self._expected_y_scale == 'log' and not self._log_y_scale) or
-                (self._expected_y_scale == 'normal' and self._log_y_scale)):
-                raise ValueError(
-                    "Log/non log Y scale mismatch between add_alternating_background and scale_y"
-                )
-        plot = self.r['ggplot'](convert_dataframe_to_r(self.dataframe))
-        for obj in self._other_adds:
-            plot = self.r['add'](plot, obj)
-        for name, value in self.lab_rename.items():
-            plot = self.r['add'](plot,
-                                 robjects.r('labs(%s = "%s")' % (name, value)))
-        return plot
-
-    def render(self,
-               output_filename,
-               width=8,
-               height=6,
-               dpi=300,
-               din_size=None):
-        """Save the plot to a file.
-        If you set @din_size to A4, it will overwrite width and height with a portrait orientend A4 sheet of paper
-
-        """
-        if din_size == 'A4':
-            width = 8.267
-            height = 11.692
-
-        plot = self._build_plot()
-        output_filename = output_filename.replace(
-            '%', '%%'
-        )  # R tries some kind of integer substitution on these, so we need to double the %
-        kwargs = {}
-        if output_filename.endswith('.png'):
-            kwargs['type'] = 'cairo'
-        self.r['ggsave'](
-            filename=output_filename,
-            plot=plot,
-            width=width,
-            height=height,
-            dpi=dpi,
-            limitsize=self.limitsize,
-            **kwargs)
-
-    def _prep_dataframe(self, df):
-        """prepare the dataframe by renaming all the columns
-        (we use this to get around R naming issues - the axis get labled correctly later on)"""
-        if 'pydataframe.dataframe.DataFrame' in str(type(df)):
-            df = self._convert_pydataframe(df)
-        elif isinstance(df, dict):
-            df = pandas.DataFrame(df)
-        if isinstance(df.columns, pandas.MultiIndex):
-            df.columns = [' '.join(col).strip() for col in df.columns.values]
-        df = df.reset_index()
-        #df = dataframe.copy()
-        new_names = []
-        for name in df.columns:
-            if not name in self.old_names:
-                new_names.append(name)
-        self.old_names.extend(new_names)
-        rename = dict([(name, 'dat_%s' % self.old_names.index(name))
-                       for name in df.columns])
-        df = df.rename(columns=rename)
-        return df
-
-    def _convert_pydataframe(self, pdf):
-        """Compability shim for still being able to use old pydataframes with the new pandas interface"""
-        d = {}
-        for column in pdf.columns_ordered:
-            o = pdf.gcv(column)
-            if 'pydataframe.factors.Factor' in str(type(o)):
-                d[column] = pandas.Series(
-                    pandas.Categorical(o.as_levels(), categories=o.levels))
-            else:
-                d[column] = o
-        return pandas.DataFrame(d)
-
-    def _translate_params(self, params):
-        """Translate between the original dataframe names and the numbered ones we assign
-        to avoid r-parsing issues"""
-        aes_params = []
-        for aes_name, aes_column in params.items():
-            if aes_column in self.old_names:
-                self.used_columns.update([aes_column])
-                new_name = 'dat_%s' % self.old_names.index(aes_column)
-                aes_params.append('%s=%s' % (aes_name, new_name))
-                if aes_column in self.to_rename:
-                    self._fix_axis_label(aes_name, new_name,
-                                         self.to_rename[aes_column])
-                else:
-                    self._fix_axis_label(aes_name, new_name, aes_column)
-            else:  # a fixeud value
-                aes_params.append("%s=%s" % (aes_name, aes_column))
-        return aes_params
-
-    def _fix_axis_label(self, aes_name, new_name, real_name):
-        """Reapply the correct (or new) labels to the axis, overwriting our dat_%i numbered dataframe
-        columns"""
-        which_legend = False
-        if aes_name == 'x':
-            which_legend = 'x'
-        elif aes_name == 'y':
-            which_legend = 'y'
-        elif aes_name == 'color' or aes_name == 'colour':
-            which_legend = 'colour'
-        elif aes_name == 'fill':
-            which_legend = 'fill'
-        elif aes_name == 'shape':
-            which_legend = 'shape'
-        elif aes_name == 'size':
-            which_legend = 'size'
-        elif aes_name == 'linetype':
-            which_legend = 'linetype'
-
-        if which_legend:
-            self.lab_rename[which_legend] = real_name
-
-    def _add(self, geom_name, required_mappings, optional_mappings, defaults,
-             args, kwargs, target):
-        """The generic method to add a geom to the ggplot.
-        You need to call add_xyz (see _add_geom_methods for a list, with each variable mapping
-        being one argument) with the respectivly required parameters (see ggplot documentation).
-        You may optionally pass in an argument called data, which will replace the plot-global dataframe
-        for this particular geom
-        """
-        mappings = {}
-        all_defined_mappings = required_mappings + optional_mappings
-        for a, b in zip(
-                all_defined_mappings, args
-        ):  # so that you could in theory also pass the optional_mappings by position...required_mappings
-            mappings[a] = b
-        mappings.update(kwargs)
-
-        if 'data' in mappings:
-            data = mappings['data']
-            del mappings['data']
-        else:
-            data = None
-        for mapping in mappings:
-            if mapping not in required_mappings and mapping not in optional_mappings:
-                raise ValueError(
-                    "%s does not take parameter %s" % (geom_name, mapping))
-        for mapping in required_mappings:
-            if mapping not in mappings:
-                if mapping in defaults:
-                    if hasattr(
-                            defaults[mapping],
-                            '__call__',
-                    ):
-                        mappings[mapping] = defaults[mapping](mappings)
-                    else:
-                        mappings[mapping] = defaults[mapping]
-                elif mapping in self.previous_mappings:
-                    mappings[mapping] = self.previous_mappings[mapping]
-                else:
-                    raise ValueError("Missing required mapping in %s: %s" %
-                                     (geom_name, mapping))
-            else:
-                self.previous_mappings[mapping] = mappings[mapping]
-        for mapping in optional_mappings:
-            if mapping not in mappings:
-                if mapping in defaults:
-                    if hasattr(
-                            defaults[mapping],
-                            '__call__',
-                    ):
-                        mappings[mapping] = defaults[mapping](mappings)
-                    else:
-                        mappings[mapping] = defaults[mapping]
-                else:
-                    mappings[mapping] = None
-
-        self.reset_params(data)
-        for param in mappings:
-            self.parse_param(param, mappings[param])
-
-        if 'stat' in self.other_collection and 'y' in self.other_collection:  # support ..count.. and so on
-            self.aes_collection['y'] = self.other_collection['y']
-            del self.other_collection['y']
-
-        if geom_name.startswith('annotation'):
-            target.append(robjects.r(geom_name)(**self.other_collection))
-        else:
-            target.append(
-                robjects.r(geom_name)(self._build_aesthetic(
-                    self.aes_collection), **self.other_collection))
-        return self
-
-    def _add_geom_methods(self):
-        """add add_xyz methods for all geoms in ggplot.
-        All geoms have required & optional attributes and take an optional data parameter with another
-        dataframe
-        """
-        methods = _geoms()
-        # python method name (add_ + name), geom (R) name, required attributes, optional attributes, default attribute values
-        for x in methods:
-            if len(x) != 6:
-                raise ValueError("Wrong number of arguments: %s" % (x, ))
-
-        for (names, geom, required, optional, defaults, doc_str) in methods:
-
-            def define(geom, required, optional,
-                       defaults):  # we need to capture the variables...
-                def do_add(*args, **kwargs):
-                    return self._add(geom, required, optional, defaults, args,
-                                     kwargs, self._other_adds)
-
-                do_add.__doc__ = doc_str
-                return do_add
-
-            f = define(geom, required, optional, defaults)
-            if isinstance(names, str):
-                names = [names]
-            for name in names:
-                if not hasattr(
-                        self, 'add_' + name
-                ):  # so we can still overwrite them by defining functions by hand
-                    setattr(self, 'add_' + name, f)  # legacy names, basically
-            if not hasattr(self, geom):
-                setattr(self, geom, f)
-
-    def add_jitter(self, x, y, jitter_x=True, jitter_y=True, **kwargs):
-        # an api changed necessitates this - jitter_x and jitter_y have been replaced with position_jitter(width, height)...
-
-        position_jitter_params = {}
-        if jitter_x is True:
-            position_jitter_params['width'] = robjects.r('NULL')
-        elif isinstance(jitter_x, float) or isinstance(jitter_x, int):
-            position_jitter_params['width'] = jitter_x
-        elif jitter_x is False:
-            position_jitter_params['width'] = 0
-        else:
-            raise ValueError("invalid jitter_x value")
-        if jitter_y is True:
-            position_jitter_params['height'] = robjects.r('NULL')
-        elif isinstance(jitter_y, float) or isinstance(jitter_y, int):
-            position_jitter_params['height'] = jitter_y
-        elif jitter_y is False:
-            position_jitter_params['height'] = 0
-        else:
-            raise ValueError("invalid jitter_y value")
-        kwargs['position'] = robjects.r('position_jitter')(
-            **position_jitter_params)
-        self._add(
-            'geom_jitter', ['x', 'y'], [
-                'color', 'group', 'shape', 'size', 'alpha', 'stat', 'fun.y',
-                'position'
-            ], {},
-            args=[x, y],
-            kwargs=kwargs,
-            target=self._other_adds)
-        # self._other_adds.append(
-        #robjects.r('geom_jitter')(self._build_aesthetic(aes_params), **other_params)
-        # )
-        return self
-
-    def add_histogram(self,
-                      x_column,
-                      y_column="..count..",
-                      color=None,
-                      group=None,
-                      fill=None,
-                      position="dodge",
-                      add_text=False,
-                      bin_width=None,
-                      alpha=None,
-                      size=None,
-                      data=None):
-        aes_params = {'x': x_column}
-        other_params = {}
-        stat_params = {}
-        if fill:
-            if fill in self.old_names:
-                aes_params['fill'] = fill
-            else:
-                other_params['fill'] = fill
-        if color:
-            if color in self.old_names:
-                aes_params['colour'] = color
-            else:
-                other_params['colour'] = color
-        if group:
-            aes_params['group'] = group
-            # x = x_column, y = y_column)
-        if bin_width:
-            other_params['binwidth'] = bin_width
-        if not alpha is None:
-            if alpha in self.old_names:
-                aes_params['alpha'] = alpha
-            else:
-                other_params['alpha'] = alpha
-        if size:
-            other_params['size'] = size
-        if data is not None:
-            other_params['data'] = convert_dataframe_to_r(
-                self._prep_dataframe(data))
-        aes_params['y'] = y_column
-        if stat_params:
-            # other_params.update(stat_params)
-            other_params['position'] = position
-            # print 'a', other_params
-            self._other_adds.append(
-                robjects.r('geom_bar')(self._build_aesthetic(aes_params),
-                                       **other_params))
-        else:
-            other_params['position'] = position
-            # print 'b', other_params
-            self._other_adds.append(
-                robjects.r('geom_histogram')(self._build_aesthetic(aes_params),
-                                             **other_params))
-        if add_text:
-            self._other_adds.append(
-                robjects.r('geom_text')(
-                    self._build_aesthetic({
-                        'x': x_column,
-                        'y': '..count..',
-                        'label': '..count..'
-                    }),
-                    stat='bin'))
-        return self
-
-    def add_mean(self, x_column, y_column, color='red', width=1):
-        """Add a bar significing the mean to boxplots"""
-        x_column = 'dat_%s' % self.old_names.index(x_column)
-        y_column = 'dat_%s' % self.old_names.index(y_column)
-        data = self.dataframe.groupby(x_column)[y_column].mean().reset_index()
-        self.add_error_bars(
-            x_column, y_column, y_column, width=width, color=color, data=data)
-        return self
-
-    def geom_histogram(self, *args, **kwargs):
-        self.add_histogram(*args, **kwargs)
-
-    def add_cummulative(self,
-                        x_column,
-                        ascending=True,
-                        percent=False,
-                        percentile=1.0):
-        """Add a line showing cumulative % of data <= x.
-        if you specify a percentile, all data at the extreme range is dropped
-
-
-        """
-        total = 0
-        current = 0
-        try:
-            column_name = 'dat_%s' % self.old_names.index(x_column)
-        except ValueError:
-            raise ValueError("Could not find column %s, available: %s" %
-                             (x_column, self.old_names))
-        column_data = self.dataframe[column_name].copy()  # explicit copy!
-        column_data = column_data[~numpy.isnan(column_data)]
-        column_data = numpy.sort(column_data)
-        total = float(len(column_data))
-        real_total = total
-        if not ascending:
-            column_data = column_data[::-1]  # numpy.reverse(column_data)
-        if percentile != 1.0:
-            if ascending:
-                maximum = numpy.max(column_data)
-            else:
-                maximum = numpy.min(column_data)
-            total = float(total * percentile)
-            if total > 0:
-                column_data = column_data[:total]
-                offset = real_total - total
-            else:
-                column_data = column_data[total:]
-                offset = 2 * abs(total)
-        else:
-            offset = 0
-        x_values = []
-        y_values = []
-        if percent:
-            current = 100.0
-        else:
-            current = total
-        for value, group in itertools.groupby(column_data):
-            x_values.append(value)
-            y_values.append(current + offset)
-            if percent:
-                current -= (len(list(group)) / total)
-            else:
-                current -= (len(list(group)))
-            # y_values.append(current)
-        data = pandas.DataFrame({
-            x_column: x_values,
-            ("%" if percent else '#') + ' <=': y_values
-        })
-        if percentile > 0:
-            self.scale_y_continuous(limits=[0, real_total])
-        self.add_line(x_column, ("%" if percent else '#') + ' <=', data=data)
-        if percentile != 1.0:
-            self.set_title('showing only %.2f percentile, extreme was %.2f' %
-                           (percentile, maximum))
-        return self
-
-    def add_heatmap(self,
-                    x_column,
-                    y_column,
-                    fill,
-                    low="red",
-                    mid=None,
-                    high="blue",
-                    midpoint=0,
-                    guide_legend=None,
-                    scale_args=None):
-        aes_params = {'x': x_column, 'y': y_column}
-        aes_params['x'] = x_column
-        aes_params['y'] = y_column
-        aes_params['fill'] = fill
-        self._other_adds.append(
-            robjects.r('geom_tile')(
-                self._build_aesthetic(aes_params), stat="identity"))
-        if scale_args is None:
-            scale_args = {}
-        if guide_legend:
-            scale_args['guide'] = guide_legend
-        if mid is None:
-            self._other_adds.append(
-                robjects.r('scale_fill_gradient')(
-                    low=low, high=high, **scale_args))
-        else:
-            self._other_adds.append(
-                robjects.r('scale_fill_gradient2')(
-                    low=low,
-                    mid=mid,
-                    high=high,
-                    midpoint=midpoint,
-                    **scale_args))
-        return self
-
-    def add_distribution(self, value_column, x_name='Default'):
-        self.old_names.append('distribution_x')
-        self.dataframe['dat_%i' % self.old_names.index('distribution_x')] = [
-            x_name
-        ] * len(self.dataframe)
-        return self.add_box_plot('distribution_x', value_column)
-
-    def add_alternating_background(self,
-                                   x_column,
-                                   fill_1="#EEEEEE",
-                                   fill_2="#FFFFFF",
-                                   vertical=False,
-                                   alpha=0.5,
-                                   log_y_scale=False,
-                                   facet_column=None):
-        """Add an alternating background to a categorial (x-axis) plot.
-        """
-        try:
-            new_name = "dat_%i" % self.old_names.index(x_column)
-        except ValueError:
-            raise ValueError("Invalid column: %s" % x_column)
-        self.scale_x_discrete()
-        if log_y_scale:
-            self._expected_y_scale = 'log'
-        else:
-            self._expected_y_scale = 'normal'
-        if facet_column is None:
-            sub_frames = [(False, self.dataframe)]
-        else:
-            try:
-                facet_name = "dat_%i" % self.old_names.index(facet_column)
-            except ValueError:
-                raise ValueError("Invalid column: %s" % facet_column)
-            sub_frames = self.dataframe.groupby(facet_name)
-
-        for facet_value, facet_df in sub_frames:
-            no_of_x_values = len(facet_df[new_name].unique())
-            df_rect = pandas.DataFrame({
-                'xmin':
-                numpy.array(range(no_of_x_values)) - .5 + 1,
-                'xmax':
-                numpy.array(range(no_of_x_values)) + .5 + 1,
-                'ymin':
-                -numpy.inf if not log_y_scale else 0,
-                'ymax':
-                numpy.inf,
-                'fill':
-                ([fill_1, fill_2] * (no_of_x_values // 2 + 1))[:no_of_x_values]
-            })
-            if facet_value is not False:
-                df_rect.insert(0, facet_column, facet_value)
-            left = df_rect[df_rect.fill == fill_1]
-            right = df_rect[df_rect.fill == fill_2]
-            if not vertical:
-                if len(left):
-                    self.add_rect(
-                        'xmin',
-                        'xmax',
-                        'ymin',
-                        'ymax',
-                        fill=fill_1,
-                        data=left,
-                        alpha=alpha)
-                if len(right):
-                    self.add_rect(
-                        'xmin',
-                        'xmax',
-                        'ymin',
-                        'ymax',
-                        fill=fill_2,
-                        data=right,
-                        alpha=alpha)
-            else:
-                if len(left):
-                    self.add_rect(
-                        'ymin',
-                        'ymax',
-                        'xmin',
-                        'xmax',
-                        fill=fill_1,
-                        data=left,
-                        alpha=alpha)
-                if len(right):
-                    self.add_rect(
-                        'ymin',
-                        'ymax',
-                        'xmin',
-                        'xmax',
-                        fill=fill_2,
-                        data=right,
-                        alpha=alpha)
-        return self
-
-    def set_title(self, title, size=None):
-        if size is not None:
-            self._other_adds.append(
-                ro.r("theme")(**{
-                    "plot.title": ro.r("element_text")(size=size)
-                }))
-        self._other_adds.append(robjects.r('ggtitle')(title))
-        return self
-
-    def title(self, title, size=None):
-        return self.set_title(title, size=size)
-
-    def facet(self,
-              column_one,
-              column_two=None,
-              fixed_x=True,
-              fixed_y=True,
-              ncol=None):
-        facet_wrap = robjects.r['facet_wrap']
-        if fixed_x and not fixed_y:
-            scale = 'free_y'
-        elif not fixed_x and fixed_y:
-            scale = 'free_x'
-        elif not fixed_x and not fixed_y:
-            scale = 'free'
-        else:
-            scale = 'fixed'
-        if column_two:
-            #params = self._translate_params({column_one: column_two})[0]
-            #facet_specification = params.replace('=', '~')
-            new_one = 'dat_%s' % self.old_names.index(column_one)
-            new_two = 'dat_%s' % self.old_names.index(column_two)
-            facet_specification = '%s ~ %s' % (new_one, new_two)
-            #facet_specification = '%s ~ %s' % (column_one, column_two)
-        else:
-            params = self._translate_params({"": column_one})[0]
-            facet_specification = params.replace('=', '~')
-            #facet_specification = '~ %s' % (column_one, )
-        params = {'scale': scale}
-        if ncol:
-            params['ncol'] = ncol
-        self._other_adds.append(
-            facet_wrap(robjects.r(facet_specification), **params))
-        return self
-
-    def facet_grid(self,
-                   rows=None,
-                   columns=None,
-                   fixed_x=True,
-                   fixed_y=True,
-                   ncol=None):
-        if fixed_x and not fixed_y:
-            scale = 'free_y'
-        elif not fixed_x and fixed_y:
-            scale = 'free_x'
-        elif not fixed_x and not fixed_y:
-            scale = 'free'
-        else:
-            scale = 'fixed'
-        if rows is None and columns is None:
-            raise ValueError("You have to pass at least one - rows or columns")
-        if columns and rows:
-            new_one = 'dat_%s' % self.old_names.index(rows)
-            new_two = 'dat_%s' % self.old_names.index(columns)
-            facet_specification = '%s ~ %s' % (new_one, new_two)
-        elif columns:
-            params = self._translate_params({"": columns})[0]
-            facet_specification = '. ' + params.replace('=', '~')
-        else:
-            params = self._translate_params({"": rows})[0]
-            facet_specification = params.replace('=', '') + ' ~ .'
-            #facet_specification = '~ %s' % (column_one, )
-        params = {'scales': scale}
-        if ncol:
-            params['ncol'] = ncol
-        self._other_adds.append(
-            robjects.r('facet_grid')(robjects.r(facet_specification),
-                                     **params))
-        return self
-
-    def greyscale(self):
-        self._other_adds.append(robjects.r('scale_colour_grey()'))
-        self._other_adds.append(robjects.r('scale_fill_grey()'))
-
-    def theme_bw(self, base_size=None):
-        kwargs = {}
-        if base_size is not None:
-            kwargs['base_size'] = float(base_size)
-        self._other_adds.append(robjects.r('theme_bw')(**kwargs))
-        return self
-
-    def theme_grey(self, base_size=None):
-        kwargs = {}
-        if base_size:
-            kwargs['base_size'] = float(base_size)
-        self._other_adds.append(robjects.r('theme_grey')(**kwargs))
-        return self
-
-    def theme_darktalk(self, base_size=None):
-        kwargs = {}
-        if base_size:
-            kwargs['base_size'] = float(base_size)
-        robjects.r("""
-    theme_darktalk = function (base_size = 28)
-{
-    structure(
-        list(
-        axis.line = element_blank(),
-        axis.text.x = element_text(size = base_size *
-            0.8, lineheight = 0.9, colour = "white", vjust = 1),
-        axis.text.y = element_text(size = base_size * 0.8, lineheight = 0.9,
-            colour = "white", hjust = 1),
-        axis.ticks = theme_segment(colour = "grey40"),
-        axis.title.x = element_text(size = base_size, vjust = 0.5, colour="white"),
-        axis.title.y = element_text(size = base_size, colour="white", angle=90),
-        axis.ticks.length = unit(0.15, "cm"),
-        axis.ticks.margin = unit(0.1, "cm"),
-
-        legend.background = theme_rect(colour = "black"),
-        legend.key = theme_rect(fill = "grey5", colour = "black"),
-        legend.key.size = unit(2.2, "lines"),
-            legend.text = element_text(size = base_size * 1, colour="white"),"
-            legend.title = element_text(size = base_size * 1, face = "bold", hjust = 0),
-            legend.position = "right",
-
-        panel.background = theme_rect(fill = "black", colour = NA),
-        panel.border = element_blank(),
-        panel.grid.major = theme_line(colour = "grey40"),
-        panel.grid.minor = theme_line(colour = "grey25", size = 0.25),
-        panel.margin = unit(0.25, "lines"),
-
-        strip.background = theme_rect(fill = "grey20", colour = NA),
-        strip.label = function(variable, value) value,
-        strip.text.x = element_text(size = base_size * 0.8),
-        strip.text.y = element_text(size = base_size * 0.8, angle = -90),
-
-        plot.background = theme_rect(colour = NA, fill = "black"),
-        plot.title = element_text(size = base_size * 1.2, colour="white"), plot.margin = unit(c(1, 1, 0.5, 0.5), "lines")),
-
-        class = "options")
-}
-
-""")
-        self._other_adds.append(robjects.r('theme_darktalk')(**kwargs))
-        return self
-
-    def theme_talk(self, base_size=None):
-        kwargs = {}
-        if base_size:
-            kwargs['base_size'] = float(base_size)
-        self._other_adds.append(robjects.r('theme_talk')(**kwargs))
-        return self
-
-    def theme_xkcd(self):
-        robjects.r('library("xkcd")')
-        self._other_adds.append(robjects.r('theme_xkcd()'))
-        return self
-
-    def set_base_size(self, base_size=10):
-        self.theme_grey(base_size=base_size)
-        return self
-
-    def set_font_size(self, name, size=None, color=None, angle=None):
-        """See http://docs.ggplot2.org/0.9.2.1/theme.html for the list of elements you can change - this set's element_text"""
-        element_args = {}
-        if size is not None:
-            element_args['size'] = int(size)
-        if color is not None:
-            element_args['color'] = color
-        if angle is not None:
-            element_args['angle'] = angle
-        element = robjects.r('element_text')(**element_args)
-        self._other_adds.append(robjects.r('theme')(**{name: element}))
-        return self
-
-    def scale_x_log_10(self):
-        self.scale_x_continuous(trans='log10')
-        return self
-
-    def scale_x_continuous(self,
-                           breaks=None,
-                           minor_breaks=None,
-                           trans=None,
-                           limits=None,
-                           labels=None,
-                           expand=None,
-                           formatter=None,
-                           name=None):
-        return self.scale_continuous('scale_x_continuous', breaks,
-                                     minor_breaks, trans, limits, labels,
-                                     expand, name)
-
-    def scale_y_continuous(self,
-                           breaks=None,
-                           minor_breaks=None,
-                           trans=None,
-                           limits=None,
-                           labels=None,
-                           expand=None,
-                           name=None):
-        if trans and 'log' in trans:
-            self._log_y_scale = True
-        return self.scale_continuous('scale_y_continuous', breaks,
-                                     minor_breaks, trans, limits, labels,
-                                     expand, name)
-
-    def scale_continuous(self,
-                         scale='scale_x_continuous',
-                         breaks=None,
-                         minor_breaks=None,
-                         trans=None,
-                         limits=None,
-                         labels=None,
-                         expand=None,
-                         name=None,
-                         other_params=None):
-        if other_params is None:
-            other_params = OrderedDict()
-        if not breaks is None:
-            if isinstance(breaks, str) and breaks in ('date', 'log', 'pretty',
-                                                      'trans'):
-                other_params['breaks'] = robjects.r('%s_breaks' % breaks)()
-                breaks = None
-            else:
-                other_params['breaks'] = numpy.array(breaks)
-        if not minor_breaks is None:
-            if minor_breaks == 'waiver()':
-                other_params['minor_breaks'] = robjects.r('waiver()')
-            else:
-                other_params['minor_breaks'] = numpy.array(minor_breaks)
-        if trans:
-            other_params['trans'] = str(trans)
-        if not limits is None:
-            other_params['limits'] = numpy.array(limits)
-        if not labels is None:
-            if labels in (
-                    'comma',
-                    'dollar',
-                    'percent',
-                    'scientific',
-                    'date',
-                    'parse',
-                    'format',
-            ):
-                other_params['labels'] = robjects.r("%s_format" % labels)()
-                labels = None
-            # elif labels.startswith('math_format') or labels.startswith('trans_format'):
-            #other_params['labels'] = robjects.r(labels)
-            #labels = None
-            elif hasattr(labels, '__iter__'):
-                other_params['labels'] = numpy.array(labels)
-            elif isinstance(labels, rpy2.robjects.SignatureTranslatedFunction):
-                other_params['labels'] = labels
-            elif hasattr(labels, '__call__'):
-
-                def label_callback(x, labels=labels):
-                    temp = labels(x)
-                    res = rpy2.robjects.r('c')()
-                    for x in temp:
-                        res = rpy2.robjects.r('c')(res, x)
-                    return res
-
-                other_params['labels'] = rinterface.rternalize(label_callback)
-                labels = None
-            elif isinstance(labels, rpy2.robjects.vectors.Vector):
-                other_params['labels'] = labels  # robjects.r(labels)
-                labels = None
-            else:
-                other_params['labels'] = robjects.r(labels)
-                labels = None
-        if not expand is None:
-            other_params['expand'] = numpy.array(expand)
-        if not breaks is None and not labels is None:
-            if len(breaks) != len(labels):
-                raise ValueError("len(breaks) != len(labels)")
-        if not name is None:
-            other_params['name'] = name
-
-        self._other_adds.append(robjects.r(scale)(**other_params))
-        return self
-
-    def scale_size_area(self,
-                        max_size=6,
-                        breaks=None,
-                        minor_breaks=None,
-                        trans=None,
-                        limits=None,
-                        labels=None,
-                        expand=None,
-                        name=None):
-        return self.scale_continuous(
-            'scale_size_area',
-            breaks,
-            minor_breaks,
-            trans,
-            limits,
-            labels,
-            expand,
-            name,
-            other_params=OrderedDict({
-                'max_size': max_size
-            }))
-
-    def scale_discrete(self,
-                       scale_name,
-                       breaks=None,
-                       minor_breaks=None,
-                       trans=None,
-                       limits=None,
-                       labels=None,
-                       expand=None,
-                       name=None,
-                       position=None,
-                       guide=None):
-        other_params = {}
-        if not breaks is None:
-            other_params['breaks'] = numpy.array(breaks)
-        if not minor_breaks is None:
-            other_params['minor_breaks'] = numpy.array(minor_breaks)
-        if trans:
-            other_params['trans'] = str(trans)
-        if not limits is None:
-            other_params['limits'] = numpy.array(limits)
-        if not labels is None:
-            if labels in (
-                    'comma',
-                    'dollar',
-                    'percent',
-                    'scientific',
-                    'date',
-                    'parse',
-                    'format',
-            ):
-                other_params['labels'] = robjects.r("%s_format" % labels)()
-                labels = None
-            # elif labels.startswith('math_format') or labels.startswith('trans_format'):
-            #other_params['labels'] = robjects.r(labels)
-            #labels = None
-            elif hasattr(labels, '__iter__'):
-                other_params['labels'] = numpy.array(labels)
-            elif isinstance(labels, rpy2.robjects.SignatureTranslatedFunction):
-                other_params['labels'] = labels
-            elif hasattr(labels, '__call__'):
-
-                def label_callback(x):
-                    res = labels(x)
-                    return rpy2.robjects.r('c')(numpy.array(res))
-
-                other_params['labels'] = rinterface.rternalize(label_callback)
-            else:
-                other_params['labels'] = robjects.r(labels)
-                labels = None
-        if not expand is None:
-            other_params['expand'] = numpy.array(expand)
-        if not name is None:
-            other_params['name'] = name
-        if not position is None:
-            other_params['position'] = position
-        if guide is not None:
-            other_params['guide'] = guide
-
-        if not breaks is None and not labels is None:
-            if len(breaks) != len(labels):
-                raise ValueError("len(breaks) != len(labels)")
-
-        self._other_adds.append(robjects.r(scale_name)(**other_params))
-        return self
-
-    def scale_x_discrete(self,
-                         breaks=None,
-                         minor_breaks=None,
-                         trans=None,
-                         limits=None,
-                         labels=None,
-                         expand=None,
-                         name=None,
-                         position=None):
-        return self.scale_discrete('scale_x_discrete', breaks, minor_breaks,
-                                   trans, limits, labels, expand, name,
-                                   position)
-
-    def scale_y_discrete(self,
-                         breaks=None,
-                         minor_breaks=None,
-                         trans=None,
-                         limits=None,
-                         labels=None,
-                         expand=None,
-                         name=None,
-                         position=None):
-        return self.scale_discrete('scale_y_discrete', breaks, minor_breaks,
-                                   trans, limits, labels, expand, name,
-                                   position)
-
-    def scale_x_reverse(self,
-                        breaks=None,
-                        minor_breaks=None,
-                        trans=None,
-                        limits=None,
-                        labels=None,
-                        expand=None,
-                        name=None):
-        other_params = {}
-        if not breaks is None:
-            other_params['breaks'] = numpy.array(breaks)
-        if not minor_breaks is None:
-            other_params['minor_breaks'] = numpy.array(minor_breaks)
-        if trans:
-            other_params['trans'] = str(trans)
-        if not limits is None:
-            other_params['limits'] = numpy.array(limits)
-        if not labels is None:
-            other_params['labels'] = numpy.array(labels)
-        if not expand is None:
-            other_params['expand'] = numpy.array(expand)
-        if not name is None:
-            other_params['name'] = name
-
-        if not breaks is None and not labels is None:
-            if len(breaks) != len(labels):
-                raise ValueError("len(breaks) != len(labels)")
-
-        self._other_adds.append(robjects.r('scale_x_reverse')(**other_params))
-        return self
-
-    def scale_y_reverse(self,
-                        breaks=None,
-                        minor_breaks=None,
-                        trans=None,
-                        limits=None,
-                        labels=None,
-                        expand=None,
-                        name=None):
-        other_params = {}
-        if not breaks is None:
-            other_params['breaks'] = numpy.array(breaks)
-        if not minor_breaks is None:
-            other_params['minor_breaks'] = numpy.array(minor_breaks)
-        if trans:
-            other_params['trans'] = str(trans)
-        if not limits is None:
-            other_params['limits'] = numpy.array(limits)
-        if not labels is None:
-            other_params['labels'] = numpy.array(labels)
-        if not expand is None:
-            other_params['expand'] = numpy.array(expand)
-        if not name is None:
-            other_params['name'] = name
-
-        if not breaks is None and not labels is None:
-            if len(breaks) != len(labels):
-                raise ValueError("len(breaks) != len(labels)")
-
-        self._other_adds.append(robjects.r('scale_y_reverse')(**other_params))
-        return self
-
-    def turn_x_axis_labels(self,
-                           angle=90,
-                           hjust=1,
-                           vjust=0.5,
-                           size=None,
-                           color=None):
-        axis_text_x_args = {
-            'angle': angle,
-            'hjust': hjust,
-            'size': size,
-            'vjust': vjust,
-            'color': color
-        }
-        for key, value in list(axis_text_x_args.items()):
-            if value is None:
-                del axis_text_x_args[key]
-        kargs = {'axis.text.x': robjects.r('element_text')(**axis_text_x_args)}
-        self._other_adds.append(robjects.r('theme')(**kargs))
-        return self
-
-    def turn_y_axis_labels(self,
-                           angle=75,
-                           hjust=1,
-                           size=8,
-                           vjust=0,
-                           color=None):
-        axis_text_y_args = {
-            'angle': angle,
-            'hjust': hjust,
-            'size': size,
-            'vjust': vjust,
-            'color': color
-        }
-        for key, value in axis_text_y_args.items():
-            if value is None:
-                del axis_text_y_args[key]
-        kargs = {'axis.text.y': robjects.r('element_text')(**axis_text_y_args)}
-        self._other_adds.append(robjects.r('theme')(**kargs))
-        return self
-
-    def hide_background(self):
-        self._other_adds.append(
-            robjects.r('theme')(
-                **{
-                    'panel.background': robjects.r('element_blank()')
-                }))
-        return self
-
-    def hide_background_keep_frame(self):
-        self._other_adds.append(
-            robjects.r('theme')(**{
-                'panel.background':
-                robjects.r("element_rect(colour='black', size=1, fill=NA)"),
-                "panel.grid.major":
-                robjects.r("element_blank()"),
-                "panel.grid.minor":
-                robjects.r("element_blank()")
-            }))
-
-    def hide_y_axis_labels(self):
-        self._other_adds.append(
-            robjects.r('theme')(**{
-                "axis.text.y": robjects.r('element_blank()')
-            }))
-        return self
-
-    def hide_x_axis_labels(self):
-        self._other_adds.append(
-            robjects.r('theme')(**{
-                "axis.text.x": robjects.r('element_blank()')
-            }))
-        return self
-
-    def hide_axis_ticks(self):
-        self._other_adds.append(
-            robjects.r('theme')(**{
-                "axis.ticks": robjects.r('element_blank()')
-            }))
-        return self
-
-    def hide_axis_ticks_x(self):
-        self._other_adds.append(
-            robjects.r('theme')(**{
-                "axis.ticks.x": robjects.r('element_blank()')
-            }))
-        return self
-
-    def hide_axis_ticks_y(self):
-        self._other_adds.append(
-            robjects.r('theme')(**{
-                "axis.ticks.y": robjects.r('element_blank()')
-            }))
-        return self
-
-    def hide_y_axis_title(self):
-        self._other_adds.append(
-            robjects.r('theme')(**{
-                "axis.title.y": robjects.r('element_blank()')
-            }))
-        return self
-
-    def hide_x_axis_title(self):
-        self._other_adds.append(
-            robjects.r('theme')(**{
-                "axis.title.x": robjects.r('element_blank()')
-            }))
-        return self
-
-    def hide_facet_labels(self):
-        self._other_adds.append(
-            robjects.r('theme')(
-                **{
-                    'strip.background': robjects.r('element_blank()'),
-                    'strip.text.x': robjects.r('element_blank()'),
-                }))
-        return self
-
-    def hide_legend_key(self):
-        self._other_adds.append(
-            robjects.r('theme')(**{
-                "legend.key": robjects.r('element_blank()')
-            }))
-        return self
-
-    def scale_fill_many_categories(self, offset=0, name=None):
-
-        self.scale_fill_manual(
-            self._many_cat_colors + self._many_cat_colors,
-            name=Name)[offset:offset + len(self._many_cat_colors)]
-        return self
-
-    def scale_fill_manual(self, list_of_colors, guide=None, name=None):
-        kwargs = {}
-        if guide is not None:
-            kwargs['guide'] = guide
-        if name is not None:
-            kwargs['name'] = name
-        kwargs['values'] = numpy2ri_vector(numpy.array(list_of_colors))
-
-        self._other_adds.append(robjects.r('scale_fill_manual')(**kwargs))
-        return self
-
-    def scale_fill_brewer(self, name=None, palette=1, guide=None, typ='qual'):
-        other_params = {}
-        if not name is None:
-            other_params['name'] = name
-        if not palette is None:
-            other_params['palette'] = palette
-        if guide is not None:
-            other_params['guide'] = guide
-        self._other_adds.append(
-            robjects.r('scale_fill_brewer')(palette=palette, **{
-                'type': typ
-            }))
-        return self
-
-    def scale_fill_hue(self,
-                       h=None,
-                       l=None,
-                       c=None,
-                       limits=None,
-                       breaks=None,
-                       labels=None,
-                       h_start=None,
-                       direction=None,
-                       guide=None):
-        other_params = {}
-        if not h is None:
-            other_params['h'] = h
-        if not l is None:
-            other_params['l'] = l
-        if not c is None:
-            other_params['c'] = c
-        if not limits is None:
-            other_params['limits'] = numpy.array(limits)
-        if not breaks is None:
-            other_params['breaks'] = numpy.array(breaks)
-        if not labels is None:
-            other_params['labels'] = numpy.array(labels)
-        if not h_start is None:
-            other_params['h.start'] = h_start
-        if not direction is None:
-            other_params['direction'] = direction
-        if guide is not None:
-            other_params['guide'] = guide
-        self._other_adds.append(robjects.r('scale_fill_hue')(**other_params))
-        return self
-
-    def scale_fill_gradient(self,
-                            low,
-                            high,
-                            mid=None,
-                            midpoint=None,
-                            name=None,
-                            space='rgb',
-                            breaks=None,
-                            labels=None,
-                            limits=None,
-                            trans=None,
-                            guide=None,
-                            na_value='grey50'):
-        other_params = {}
-        other_params['low'] = low
-        other_params['high'] = high
-        if midpoint is not None and mid is None:
-            raise ValueError(
-                "If you pass in a midpoint, you also need to set a value for mid"
-            )
-        if mid is not None:
-            other_params['mid'] = mid
-        if midpoint is not None:
-            other_params['midpoint'] = midpoint
-        if name is not None:
-            other_params['name'] = name
-        if space is not None:
-            other_params['space'] = space
-        if breaks is not None:
-            other_params['breaks'] = numpy.array(breaks)
-        if limits is not None:
-            other_params['limits'] = numpy.array(limits)
-        if trans is not None:
-            other_params['trans'] = trans
-        if guide is not None:
-            other_params['guide'] = guide
-        if na_value:
-            other_params['na.value'] = na_value
-
-        if mid is not None:
-            self._other_adds.append(
-                robjects.r('scale_fill_gradient2')(**other_params))
-        else:
-            self._other_adds.append(
-                robjects.r('scale_fill_gradient')(**other_params))
-        return self
-
-    def scale_fill_gradientn(self, colors, name=None, *args):
-        other_params = {}
-        if name is not None:
-            other_params['name'] = name
-        self._other_adds.append(
-            robjects.r('scale_fill_gradientn')(colours=colors, **other_params))
-        return self
-
-    def scale_fill_rainbow(self, number_of_steps=7):
-        self._other_adds.append(
-            robjects.r('scale_fill_gradientn')(
-                colours=robjects.r('rainbow')(number_of_steps)))
-        return self
-
-    def coord_flip(self):
-        self._other_adds.append(robjects.r('coord_flip()'))
-        return self
-
-    def coord_polar(self, theta="x", start=0, direction=1):
-        self._other_adds.append(
-            robjects.r('coord_polar')(
-                theta=theta,
-                start=start,
-                direction=direction,
-                # expand=expand
-            ))
-        return self
-
-    def legend_position(self, value):
-        if not isinstance(value, tuple) and not isinstance(value, str):
-            raise ValueError("Legend position must be a tuple or a string")
-        if type(value) is tuple:
-            self._other_adds.append(
-                robjects.r('theme(legend.position = c(%f,%f))' % value))
-        else:
-            self._other_adds.append(
-                robjects.r('theme(legend.position = "%s")' % value))
-        return self
-
-    def hide_legend(self):
-        self.legend_position('none')
-        return self
-
-    def guide_legend(self, **kwargs):
-        r_args = {}
-        for arg_name in [
-                "title",
-                "title_position",
-                "title_theme",
-                "title_hjust",
-                "title_vjust",
-                "label",
-                "label_position",
-                "label_theme",
-                "label_hjust",
-                "label_vjust",
-                "keywidth",
-                "keyheight",
-                "direction",
-                "default_unit",
-                "override_aes",
-                "nrow",
-                "ncol",
-                "byrow",
-                "reverse",
-        ]:
-            if arg_name in kwargs and kwargs[arg_name] is not None:
-                r_args[arg_name.replace('_', '.')] = kwargs[arg_name]
-        return robjects.r('guide_legend')(**kwargs)
-
-    def guide_colourbar(self, **kwargs):
-        r_args = {}
-        for arg_name in [
-                "title", "title_position", "title_theme", "title_hjust",
-                "title_vjust", "label", "label_position", "label_theme",
-                "label_hjust", "label_vjust", "keywidth", "keyheight",
-                "direction", "default_unit", "override_aes", "nrow", "ncol",
-                "byrow", "reverse", 'nbin'
-        ]:
-            if arg_name in kwargs and kwargs[arg_name] is not None:
-                r_args[arg_name.replace('_', '.')] = kwargs[arg_name]
-        return robjects.r('guide_colourbar')(**kwargs)
-
-    def hide_panel_border(self):
-        self._other_adds.append(
-            robjects.r('theme(panel.border=element_rect(fill=NA, colour=NA))'))
-        return self
-
-    def hide_strip_background(self):
-        self._other_adds.append(
-            robjects.r(
-                'theme(strip.background=element_rect(fill=NA, colour=NA))'))
-        return self
-
-    def set_axis_color(self, color=None):
-        if color is None:
-            self._other_adds.append(
-                robjects.r('theme(axis.line = theme_segment())'))
-        else:
-            self._other_adds.append(
-                robjects.r(
-                    'theme(axis.line = theme_segment(colour = "%s"))' % color))
-        return self
-
-    def hide_grid(self):
-        self._other_adds.append(
-            robjects.r('theme(panel.grid.major = element_blank())'))
-        self._other_adds.append(
-            robjects.r('theme(panel.grid.minor = element_blank())'))
-        return self
-
-    def hide_grid_minor(self):
-        #self._other_adds.append(robjects.r('theme(panel.grid.major = theme_line(colour = NA))'))
-        #       self._other_adds.append(robjects.r('theme(panel.grid.minor = theme_line(colour = NA))'))
-        self._other_adds.append(
-            robjects.r('theme(panel.grid.minor = element_blank())'))
-        return self
-
-    def smaller_margins(self):
-        self._other_adds.append(
-            robjects.r('theme(panel.margin = unit(0.0, "lines"))'))
-        self._other_adds.append(
-            robjects.r('theme(axis.ticks.margin = unit(0.0, "cm"))'))
-        self.plot_margin(0, 0, 0, 0)
-        return self
-
-    def plot_margin(self, top, left, bottom, right):
-        self._other_adds.append(
-            robjects.r('theme(plot.margin = unit(c(%i,%i,%i,%i), "lines"))' %
-                       (top, left, bottom, right)))
-        return self
-
-    def scale_shape_manual(self, values):
-        self._other_adds.append(
-            robjects.r('scale_shape_manual')(values=values))
-        return self
-
-    def scale_shape_identity(self):
-        self._other_adds.append(robjects.r('scale_shape_identity')())
-        return self
-
-    def scale_shape(self, solid=True, name=None):
-        kwargs = {}
-        if name is not None:
-            kwargs['name'] = name
-        self._other_adds.append(
-            robjects.r('scale_shape')(solid=solid, **kwargs))
-        return self
-
-    def scale_linetype_manual(self, values, guide=None, name=None):
-        kwargs = {}
-        if guide is not None:
-            kwargs['guide'] = guide
-        if name is not None:
-            kwargs['name'] = name
-        self._other_adds.append(
-            robjects.r('scale_linetype_manual')(
-                values=numpy.array(values), **kwargs))
-        return self
-
-    def scale_colour_manual(self, values, guide=None, name=None):
-        kwargs = {}
-        if guide is not None:
-            kwargs['guide'] = guide
-        if name is not None:
-            kwargs['name'] = name
-        self._other_adds.append(
-            robjects.r('scale_colour_manual')(
-                values=numpy.array(values), **kwargs))
-        return self
-
-    def scale_colour_manual_labels(self, vals, labels, guide=None, name=None):
-        kwargs = {}
-        if guide is not None:
-            kwargs['guide'] = guide
-        if name is not None:
-            kwargs['name'] = name
-        self._other_adds.append(
-            robjects.r("""
-            scale_colour_manual
-            """)(
-                values=numpy.array(vals), labels=numpy.array(labels),
-                **kwargs))
-        return self
-
-    def scale_color_manual(self, *args, **kwargs):
-        return self.scale_colour_manual(*args, **kwargs)
-
-    def scale_color_identity(self, guide=None):
-        kwargs = {}
-        if guide is not None:
-            kwargs['guide'] = guide
-        self._other_adds.append(robjects.r('scale_colour_identity')(**kwargs))
-        return self
-
-    def scale_color_hue(self, guide=None):
-        kwargs = {}
-        if guide is not None:
-            kwargs['guide'] = guide
-        self._other_adds.append(robjects.r('scale_colour_hue')(**kwargs))
-        return self
-
-    def scale_color_brewer(self, name=None, palette='Set1', guide=None):
-        other_params = {}
-        if not name is None:
-            other_params['name'] = name
-        if not palette is None:
-            other_params['palette'] = palette
-        if guide is not None:
-            other_params['guide'] = guide
-        self._other_adds.append(
-            robjects.r('scale_colour_brewer')(**other_params))
-        return self
-
-    def scale_colour_grey(self, guide=None):
-        kwargs = {}
-        if guide is not None:
-            kwargs['guide'] = guide
-        self._other_adds.append(robjects.r('scale_colour_grey')(**kwargs))
-        return self
-
-    def scale_color_gradient(self,
-                             low,
-                             high,
-                             mid=None,
-                             midpoint=None,
-                             name=None,
-                             space='rgb',
-                             breaks=None,
-                             labels=None,
-                             limits=None,
-                             trans=None,
-                             guide=None):
-        other_params = {}
-        other_params['low'] = low
-        other_params['high'] = high
-        if midpoint is not None and mid is None:
-            raise ValueError(
-                "If you pass in a midpoint, you also need to set a value for mid"
-            )
-        if mid is not None:
-            other_params['mid'] = mid
-        if midpoint is not None:
-            other_params['midpoint'] = midpoint
-        if name is not None:
-            other_params['name'] = name
-        if space is not None:
-            other_params['space'] = space
-        if breaks is not None:
-            other_params['breaks'] = breaks
-        if limits is not None:
-            other_params['limits'] = limits
-        if trans is not None:
-            other_params['trans'] = trans
-        if guide is not None:
-            other_params['guide'] = guide
-
-        if mid is not None:
-            self._other_adds.append(
-                robjects.r('scale_colour_gradient2')(**other_params))
-        else:
-            self._other_adds.append(
-                robjects.r('scale_colour_gradient')(**other_params))
-        return self
-
-    _many_cat_colors = [
-        "dodgerblue2",
-        "#E31A1C",  # red
-        "green4",
-        "#6A3D9A",  # purple
-        "#FF7F00",  # orange
-        "grey30",
-        "gold1",
-        "skyblue2",
-        "#FB9A99",  # lt pink
-        "palegreen2",
-        # "#CAB2D6", # lt purple
-        "#0000FF",
-        "#FDBF6F",  # lt orange
-        "gray70",
-        "khaki2",
-        "maroon",
-        "orchid1",
-        "deeppink1",
-        "blue1",
-        "steelblue4",
-        "darkturquoise",
-        "green1",
-        "yellow4",
-        "yellow3",
-        "darkorange4",
-        "brown"
-    ]
-
-    def scale_color_many_categories(self, offset=0, **kwargs):
-        self.scale_color_manual((self._many_cat_colors + self._many_cat_colors
-                                 )[offset:offset + len(self._many_cat_colors)],
-                                **kwargs)
-
-    def scale_fill_grey(self, guide=None):
-        kwargs = {}
-        if guide is not None:
-            kwargs['guide'] = guide
-        self._other_adds.append(robjects.r('scale_fill_grey')(**kwargs))
-        return self
-
-    def to_excel(self, output_filename):
-        writer = pandas.ExcelWriter(output_filename)
-        df = self.dataframe.copy()
-        rename_columns = {}
-        for ii, x in enumerate(self.old_names):
-            new_name = 'dat_%s' % ii
-            if new_name in df:
-                rename_columns[new_name] = x
-        df = df.rename(columns=rename_columns)
-        df = df[list(set(df.columns).intersection(self.used_columns))]
-        df.to_excel(writer, 'Plot1')
-        writer.save()
-
-    def set_y_axis_title_size(self, size, angle=90):
-        self._other_adds.append(
-            robjects.r('theme')(**{
-                'axis.title.y':
-                ro.r('element_text')(size=size, angle=angle)
-            }))
-
-
-class _CowBase(_PlotBase):
-    def _add_draw_methods(self):
-        """add add_Draw methods for all geoms in ggplot.
-        All geoms have required & optional attributes and take an optional data parameter with another
-        dataframe.
-
-
-        """
-        methods = _geoms()
-        for x in methods:
-            if len(x) != 6:
-                raise ValueError("Wrong number of arguments: %s" % (x, ))
-        targets = [
-            ('draw_', self._draw_after_plot),
-        ]
-        if hasattr(self, '_draw_before_plot'):
-            targets.append(('draw_before_', self._draw_before_plot))
-        for prefix, target in targets:
-            for (names, geom, required, optional, defaults,
-                 doc_str) in methods:
-
-                def define(geom, required, optional, defaults,
-                           target):  # we need to capture the variables...
-                    def do_add(*args, **kwargs):
-                        return self._add(
-                            geom,
-                            required,
-                            optional,
-                            defaults,
-                            args,
-                            kwargs,
-                            target=target)
-
-                    do_add.__doc__ = doc_str
-                    return do_add
-
-                f = define(geom, required, optional, defaults, target)
-                if isinstance(names, str):
-                    names = [names]
-                for name in names:
-                    if not hasattr(
-                            self, prefix + name
-                    ):  # so we can still overwrite them by defining functions by hand
-                        setattr(self, prefix + name,
-                                f)  # legacy names, basically
-
-    def draw_plot_label(self,
-                        label,
-                        x=0,
-                        y=1,
-                        hjust=-0.5,
-                        vjust=1.5,
-                        size=16,
-                        fontface='bold',
-                        **kwargs):
-        params = {}
-        params['label'] = label
-        params['x'] = x
-        params['y'] = y
-        params['hjust'] = hjust
-        params['vjust'] = vjust
-        params['size'] = size
-        params['fontface'] = fontface
-        params.update(kwargs)
-        self._draw_after_plot.append(self.r['draw_plot_label'](**params))
-        return self
-
-    def draw_figure_label(self,
-                          label,
-                          position='top.left',
-                          size=16,
-                          fontface='bold',
-                          **kwargs):
-        allowed_positions = ("top.left", "top", "top.right", "bottom.left",
-                             "bottom", "bottom.right")
-        if position not in allowed_positions:
-            raise ValueError("Allowed positions: %s" % allowed_positions)
-        params = {}
-        params['label'] = label
-        params['position'] = position
-        params['size'] = size
-        params['fontface'] = fontface
-        params.update(kwargs)
-        self._draw_after_plot.append(self.r['draw_figure_label'](**params))
-        return self
-
-    def _draw_label(self, target, label, x, y, hjust, vjust, fontfamily,
-                    fontface, color, size, angle, lineheight, alpha):
-        """Draw a label"""
-        params = {
-            'label': label,
-            'x': x,
-            'y': y,
-            'hjust': hjust,
-            'vjust': vjust,
-            'fontfamily': fontfamily,
-            'fontface': fontface,
-            'colour': color,
-            'size': size,
-            'angle': angle,
-            'lineheight': lineheight,
-            'alpha': alpha,
-        }
-        target.append(robjects.r('draw_label')(**params))
-        return self
-
-    def draw_label(self,
-                   label,
-                   x=0.5,
-                   y=0.5,
-                   hjust=0.5,
-                   vjust=0.5,
-                   fontfamily="",
-                   fontface="plain",
-                   color="black",
-                   size=14,
-                   angle=0,
-                   lineheight=0.9,
-                   alpha=1):
-        return self._draw_label(self._draw_after_plot, label, x, y, hjust,
-                                vjust, fontfamily, fontface, color, size,
-                                angle, lineheight, alpha)
-
-    def draw_before_label(self,
-                          label,
-                          x=0.5,
-                          y=0.5,
-                          hjust=0.5,
-                          vjust=0.5,
-                          fontfamily="",
-                          fontface="plain",
-                          color="black",
-                          size=14,
-                          angle=0,
-                          lineheight=0.9,
-                          alpha=1):
-        return self._draw_label(self._draw_before_plot, label, x, y, hjust,
-                                vjust, fontfamily, fontface, color, size,
-                                angle, lineheight, alpha)
-
-    def render(self, output_filename, width=None, height=None, dpi=None):
-        """Save the plot to a file"""
-        plot = self.build_ggplot()
-        output_filename = output_filename.replace(
-            '%', '%%'
-        )  # R tries some kind of integer substitution on these, so we need to double the %
-        kwargs = {}
-        if output_filename.endswith('.png'):
-            kwargs['type'] = 'cairo'
-        self.r['save_plot'](
-            filename=output_filename,
-            plot=plot,
-            limitsize=self.limitsize,
-            base_aspect_ratio=self.base_aspect_ratio,
-            **kwargs)
-
-
-class GGDraw(_CowBase):
-    def __init__(self):
-        self.r = {}
-        self.r['ggdraw'] = ro.r['ggdraw']
-        if robjects.r("exists('ggplot2:::\"+.ggplot\"')")[0]:
-            self.r['add'] = robjects.r('ggplot2:::"+.ggplot"')
-        else:
-            self.r['add'] = robjects.r('ggplot2::"%+%"')
-        self.r['draw_plot'] = ro.r['draw_plot']
-        self.r['draw_plot_label'] = ro.r['draw_plot_label']
-        self.r['draw_figure_label'] = ro.r['draw_figure_label']
-        self.r['save_plot'] = ro.r['save_plot']
-        self._draw_after_plot = []
-        self._add_draw_methods()
-        self.ipython_plot_width = 1200  # these get ignored later on, but are necessary to avoid exceptions in _repr_png_/svg
-        self.ipython_plot_height = 1200  # these get ignored later on, but are necessary to avoid exceptions in _repr_png_/svg
-        self.limitsize = True
-        self.to_rename = {}
-        self.old_names = []
-        self.base_aspect_ratio = 1.1
-
-    def draw_plot(self, plot, x, y, width, height):
-        self._draw_after_plot.append((plot, x, y, width, height))
-        return self
-
-    def build_ggplot(self):
-        d = self.r['ggdraw']()
-        for x in self._draw_after_plot:
-            if isinstance(x, tuple):
-                d = self.r['add'](d, self.r['draw_plot'](
-                    x[0].build_ggplot(), x[1], x[2], x[3], x[4]))
-            else:
-                d = self.r['add'](d, x)
-        return d
-
-    def _add(self, geom_name, required_mappings, optional_mappings, defaults,
-             args, kwargs, target):
-        """The generic method to add a geom to the ggplot.
-        You need to call add_xyz (see _add_geom_methods for a list, with each variable mapping
-        being one argument) with the respectivly required parameters (see ggplot documentation).
-        You may optionally pass in an argument called data, which will replace the plot-global dataframe
-        for this particular geom
-        """
-        mappings = {}
-        all_defined_mappings = required_mappings + optional_mappings
-        for a, b in zip(
-                all_defined_mappings, args
-        ):  # so that you could in theory also pass the optional_mappings by position...required_mappings
-            mappings[a] = b
-        mappings.update(kwargs)
-
-        if 'data' in mappings:
-            data = mappings['data']
-            del mappings['data']
-        else:
-            data = None
-        for mapping in mappings:
-            if mapping not in required_mappings and mapping not in optional_mappings:
-                raise ValueError(
-                    "%s does not take parameter %s" % (geom_name, mapping))
-        for mapping in required_mappings:
-            if mapping not in mappings:
-                if mapping in defaults:
-                    if hasattr(
-                            defaults[mapping],
-                            '__call__',
-                    ):
-                        mappings[mapping] = defaults[mapping](mappings)
-                    else:
-                        mappings[mapping] = defaults[mapping]
-                else:
-                    raise ValueError("Missing required mapping in %s: %s" %
-                                     (geom_name, mapping))
-        for mapping in optional_mappings:
-            if mapping not in mappings:
-                if mapping in defaults:
-                    if hasattr(
-                            defaults[mapping],
-                            '__call__',
-                    ):
-                        mappings[mapping] = defaults[mapping](mappings)
-                    else:
-                        mappings[mapping] = defaults[mapping]
-                else:
-                    mappings[mapping] = None
-
-        self.reset_params(data)
-        for param in mappings:
-            self.parse_param(param, mappings[param])
-
-        if 'stat' in self.other_collection and 'y' in self.other_collection:  # support ..count.. and so on
-            self.aes_collection['y'] = self.other_collection['y']
-            del self.other_collection['y']
-
-        if geom_name.startswith('annotation'):
-            target.append(robjects.r(geom_name)(**self.other_collection))
-        else:
-            target.append(
-                robjects.r(geom_name)(self._build_aesthetic(
-                    self.aes_collection), **self.other_collection))
-        return self
-
-
-class CowPlot(_CowBase, Plot):
-    def __init__(self, *args, **kwargs):
-        Plot.__init__(self, *args, **kwargs)
-        self.r['save_plot'] = ro.r('save_plot')
-        self.r['ggdraw'] = ro.r('ggdraw')
-        self.r['draw_plot'] = ro.r('draw_plot')
-        self.r['draw_plot_label'] = ro.r('draw_plot_label')
-        self.r['draw_figure_label'] = ro.r('draw_figure_label')
-        self.base_aspect_ratio = 1.1
-        self._draw_before_plot = []
-        self._draw_after_plot = []
-        self._add_draw_methods()
-
-    def default_theme(self):
-        pass  # which will then apply the default theme.
-
-    def build_ggplot(self):
-        plot = self.r['ggplot'](convert_dataframe_to_r(self.dataframe))
-        for obj in self._other_adds:
-            plot = self.r['add'](plot, obj)
-        for name, value in self.lab_rename.items():
-            plot = self.r['add'](plot,
-                                 robjects.r('labs(%s = "%s")' % (name, value)))
-        if self._draw_before_plot or self._draw_after_plot:
-            d = self.r['ggdraw']()
-            for obj in self._draw_before_plot:
-                d = self.r['add'](d, obj)
-            d = self.r['add'](d, self.r['draw_plot'](plot))
-            for obj in self._draw_after_plot:
-                d = self.r['add'](d, obj)
-            return d
-        return plot
-
-    def panel_border(self, color='gray80', size=0.5, linetype=1, remove=False):
-        params = {
-            'colour': color,
-            'size': size,
-            'linetype': linetype,
-            'remove': remove
-        }
-        self._other_adds.append(robjects.r('panel_border')(**params))
-        return self
-
-    def switch_axis_position(self, axis='y', keep='none'):
-        allowed_axis = ('y', 'x', 'xy')
-        if axis not in allowed_axis:
-            raise ValueError("Allowed axis values are %s" % (allowed_axis, ))
-        allowed_keep = ('none', 'x', 'y', 'xy', 'yx')
-        if keep not in allowed_keep:
-            raise ValueError("Allowed keep values are %s" % (allowed_keep, ))
-        self._other_adds.append(
-            robjects.r('switch_axis_position')(axis=axis, keep=keep))
-        return self
-
-    def background_grid(self,
-                        major='xy',
-                        minor='none',
-                        size_major=0.2,
-                        size_minor=0.5,
-                        color_major='grey90',
-                        color_minor='grey98'):
-        """Reestablish a background grid"""
-        valid_major = ("xy", "x", "y", "only_minor", "none")
-        if major not in valid_major:
-            raise ValueError("@major must be one of %s was %s" % valid_major,
-                             major)
-        valid_minor = ("xy", "x", "y", "none")
-        if minor not in valid_minor:
-            raise ValueError("@minor must be one of %s was %s" % valid_minor,
-                             minor)
-        kwargs = {
-            'major': major,
-            'minor': minor,
-            'size.major': size_major,
-            'size.minor': size_minor,
-            'colour.major': color_major,
-            'colour.minor': color_minor,
-        }
-        self._other_adds.append(robjects.r('background_grid')(**kwargs))
-        return self
-
-
-class plot_grid(_PlotBase):
-    def __init__(
-            self,
-            plots,
-            labels='auto',
-            align='none',
-            nrow=None,
-            ncol=None,
-            scale=1,
-            rel_widths=1,
-            rel_heights=1,
-            label_size=14,
-            hjust=-0.5,
-            vjust=1.5,
-    ):
-        valid_aligns = 'none', 'h', 'v', 'hv'
-        if align not in valid_aligns:
-            raise ValueError("Invalid align value %s - must be one of %s" %
-                             (align, valid_aligns))
-        if labels and not isinstance(labels, list) and not labels in ('AUTO',
-                                                                      'auto'):
-            raise ValueError(
-                "Labels must be either a list of strings, None, or 'AUTO' / 'auto' for ABC or abcd"
-            )
-        if isinstance(labels, list) and len(labels) != len(plots):
-            raise ValueError("Labels must be the same lengths as plots")
-        for p in plots:
-            if not isinstance(p, CowPlot):
-                raise ValueError("All plots must be CowPlots")
-        self.params = {
-            'labels':
-            numpy.array(labels)
-            if (hasattr(labels, '__iter__') and not isinstance(labels, str))
-            else labels,
-            'scale':
-            scale,
-            'rel_widths':
-            rel_widths,
-            'rel_heights':
-            rel_heights,
-            'label_size':
-            label_size,
-            'hjust':
-            hjust,
-            'vjust':
-            vjust,
-            'align':
-            align,
-        }
-        if nrow and ncol:
-            self.params['nrow'] = nrow
-            self.params['ncol'] = ncol
-        elif nrow:
-            self.params['nrow'] = nrow
-            self.params['ncol'] = 1
-        elif ncol:
-            self.params['nrow'] = 1
-            self.params['ncol'] = ncol
-        else:
-            self.params['ncol'] = len(plots)
-            self.params['nrow'] = 1
-        self.plots = plots
-        if self.params['ncol'] * self.params['nrow'] < len(self.plots):
-            raise ValueError("ncol * nrow is smaller than number of plots")
-        self.r = {}
-        self.r['save_plot'] = ro.r('save_plot')
-        self.r['plot_grid'] = ro.r('plot_grid')
-        self.ipython_plot_width = 1200  # these get ignored later on, but are necessary to avoid exceptions in _repr_png_/svg
-        self.ipython_plot_height = 1200
-
-    def build_ggplot(self):
-        params = {}
-        params['plotlist'] = [p.build_ggplot() for p in self.plots]
-        params.update(self.params)
-
-        return self.r['plot_grid'](**params)
-
-    def render(self, output_filename, width=None, height=None, dpi=None):
-        """Save the plot to a file"""
-        plot = self.build_ggplot()
-        output_filename = output_filename.replace(
-            '%', '%%'
-        )  # R tries some kind of integer substitution on these, so we need to double the %
-        kwargs = {}
-        if output_filename.endswith('.png'):
-            kwargs['type'] = 'cairo'
-        self.r['save_plot'](
-            filename=output_filename,
-            plot=plot,
-            ncol=self.params['ncol'],
-            nrow=self.params['ncol'],
-            **kwargs)
-
-
-class MultiPagePlot(Plot):
-    """A plot job that splits faceted variables over multiple pages.
-
-    Bug: The last page may get fewer variables and the plots get a different size than the other pages
-
-    """
-
-    def __init__(self,
-                 dataframe,
-                 facet_variable_x,
-                 facet_variable_y=None,
-                 n_cols_per_page=3,
-                 n_rows_per_page=5,
-                 fixed_x=False,
-                 fixed_y=True,
-                 facet_style='wrap'):
-        if 'pydataframe.dataframe.DataFrame' in str(type(dataframe)):
-            dataframe = self._convert_pydataframe(dataframe)
-
-        Plot.__init__(self, dataframe)
-        self.facet_variable_x = facet_variable_x
-        self.facet_variable_y = facet_variable_y
-        if facet_variable_x not in dataframe.columns:
-            raise ValueError(
-                "facet_variable_x %s not in dataframe.columns_ordered" %
-                facet_variable_x)
-        if facet_variable_y and facet_variable_y not in dataframe.columns:
-            raise ValueError(
-                "facet_variable_y %s not in dataframe.columns_ordered" %
-                facet_variable_y)
-        if facet_style not in ('wrap', 'grid'):
-            raise ValueError("facet_style must be one of wrap, grid")
-        self.facet_style = facet_style
-        self.fixed_x = fixed_x
-        self.fixed_y = fixed_y
-        self.n_cols_per_page = n_cols_per_page
-        no_of_x_variables = len(self.dataframe['dat_%s' % self.old_names.index(
-            self.facet_variable_x)].unique())
-        if self.facet_variable_y:
-            no_of_y_variables = len(
-                self.dataframe['dat_%s' % self.old_names.index(
-                    self.facet_variable_y)].unique())
-            no_of_plots = no_of_x_variables * no_of_y_variables
-        else:
-            no_of_plots = no_of_x_variables
-        self.plots_per_page = n_cols_per_page * n_rows_per_page
-        pages_needed = math.ceil(no_of_plots / float(self.plots_per_page))
-        self.width = 8.26772
-        self.height = 11.6929
-        self.no_of_pages = pages_needed
-
-    def _iter_by_pages(self):
-        def grouper(iterable, n, fillvalue=None):
-            "Collect data into fixed-length chunks or blocks"
-            # grouper('ABCDEFG', 3, 'x') --> ABC DEF Gxx
-            args = [iter(iterable)] * n
-            return izip_longest(fillvalue=fillvalue, *args)
-
-        if self.facet_variable_y:
-            raise NotImplemented(
-                "The splitting into two variable sub_dfs is not implemented yet"
-            )
-        else:
-            x_column = 'dat_%s' % self.old_names.index(self.facet_variable_x)
-            x_values = self.dataframe[x_column].unique()
-            for group in grouper(sorted(x_values), self.plots_per_page):
-                group = list(group)
-                keep = numpy.zeros((len(self.dataframe)), dtype=numpy.bool)
-                for value in group:
-                    if value is not None:
-                        keep = keep | (self.dataframe[x_column] == value)
-                        #keep[self.dataframe.get_column_view(x_column) == value] = True
-                d = self.dataframe[keep]
-                yield d
-
-    def render(self, output_filename, width=8, height=6, dpi=300):
-        if not output_filename.endswith('.pdf'):
-            raise ValueError("MultiPagePlots only for pdfs")
-        if self.facet_variable_y:
-            new_one = 'dat_%s' % self.old_names.index(self.facet_variable_x)
-            new_two = 'dat_%s' % self.old_names.index(self.facet_variable_y)
-            facet_specification = '%s ~ %s' % (new_one, new_two)
-        else:
-            params = self._translate_params({"": self.facet_variable_x})[0]
-            facet_specification = params.replace('=', '~')
-
-        if self.fixed_x and not self.fixed_y:
-            scale = 'free_y'
-        elif not self.fixed_x and self.fixed_y:
-            scale = 'free_x'
-        elif not self.fixed_x and not self.fixed_y:
-            scale = 'free'
-        else:
-            scale = 'fixed'
-        if self.facet_style == 'grid':
-            self._other_adds.append(
-                robjects.r('facet_grid')(
-                    robjects.r(facet_specification),
-                    scale=scale,
-                    ncol=self.n_cols_per_page))
-        elif self.facet_style == 'wrap':
-            self._other_adds.append(
-                robjects.r('facet_wrap')(
-                    robjects.r(facet_specification),
-                    scale=scale,
-                    ncol=self.n_cols_per_page))
-
-        robjects.r('pdf')(output_filename, width=8.26, height=11.69)
-        page_no = 0
-        for sub_df in self._iter_by_pages():
-            page_no += 1
-            plot = self.r['ggplot'](convert_dataframe_to_r(sub_df))
-            for obj in self._other_adds:
-                plot = self.r['add'](plot, obj)
-            for name, value in self.lab_rename.items():
-                plot = self.r['add'](plot,
-                                     robjects.r(
-                                         'labs(%s = "%s")' % (name, value)))
-            robjects.r('print')(plot)
-        robjects.r('dev.off')()
-
-    def facet_grid(self,
-                   column_one,
-                   column_two=None,
-                   fixed_x=True,
-                   fixed_y=True,
-                   ncol=None):
-        raise ValueError("MultiPagePlots specify faceting on construction")
-
-    def facet(self,
-              column_one,
-              column_two=None,
-              fixed_x=True,
-              fixed_y=True,
-              ncol=None):
-        raise ValueError("MultiPagePlots specify faceting on construction")
-
-
-def plot_heatmap(output_filename,
-                 data,
-                 infinity_replacement_value=10,
-                 low='blue',
-                 high='red',
-                 mid='white',
-                 nan_color='grey',
-                 hide_genes=True,
-                 array_cluster_method='cosine',
-                 x_label='Condition',
-                 y_label='Gene',
-                 colors=None,
-                 hide_tree=False,
-                 exclude_those_with_too_many_nans_in_y_clustering=False,
-                 width=None,
-                 row_order=False,
-                 column_order=False):
-    """This code plots a heatmap + dendrogram.
-    (unlike add_heatmap, which just does the squares on an existing plot)
-    @data is a df of {'gene':, 'condition':, 'expression_change'}
-    nan, is translated to 0 (but plotted grey), infinity to infinity_replacement_value (or -1 * infinity_replacement_value for negative infinity).
-
-    Clustering is performed using the cosine distance - on the genes.
-
-    If there is a gene name occuring twice, we use it's median!
-
-    @low, high, mid, nan_color allow you to modify the colors
-    @hide_genes hides the y-axis labels,
-    @array_cluster_method may be cosine or hamming_on_0 (threshold on 0, then hamming)
-    @x_label and @y_label are the axis labels,
-    keep_column_order enforces the order in the df
-    keep_row_order does the same.
-    @colors let's you supply colors - TODO: What format?
-    @hide_tree hides the tree
-    @exclude_those_with_too_many_nans_in_y_clustering removes elements with more than 25% nans from deciding the order in the y-clustering
-
-    It's using ggplot and ggdendro... in the end, this code breads insanity"""
-    column_number = len(set(data.get_column_view('condition')))
-    row_number = len(data) / column_number
-    keep_column_order = False
-    if column_order is not False:
-        keep_column_order = True
-    keep_row_order = False
-    if row_order is not False:
-        keep_row_order = True
-    load_r()
-    valid_array_cluster = 'hamming_on_0', 'cosine'
-    if not array_cluster_method in valid_array_cluster:
-        raise ValueError("only accepts array_cluster_method methods %s" %
-                         valid_array_cluster)
-    df = data
-    if colors == None:
-        colors = ['grey' for x in range(len(data))]
-
-    # R's scale NaNs everything on any of these values...
-    # df[numpy.isnan(df.get_column_view('expression_change')), 'expression_change'] = 0 #we do this part in R now.
-    df[numpy.isposinf(df.get_column_view('expression_change')),
-       'expression_change'] = infinity_replacement_value
-    df[numpy.isneginf(df.get_column_view('expression_change')),
-       'expression_change'] = -1 * infinity_replacement_value
-
-    if len(df.get_column_unique('condition')) < 2 or len(
-            df.get_column_unique('gene')) < 2:
-        op = open(output_filename, 'wb')
-        op.write("not enough dimensions\n")
-        op.close()
-        return
-    file_extension = output_filename[-3:].lower()
-    if not (file_extension == 'pdf' or file_extension == 'png'):
-        raise ValueError('File extension must be .pdf or .png, outfile was ' +
-                         output_filename)
-    robjects.r("""
-    normvec<-function(x)
-    {
-       sqrt(x%*%x)
-    }
-    cosine_distance = function(a, b)
-    {
-       1 - ((a %*% b) / ( normvec(a) * normvec(b)))[1]
-    }
-
-    dist_cosine = function(x)
-    {
-       x = as.matrix(x)
-       N = nrow(x)
-       res = matrix(0, nrow = N, ncol= N)
-       for (i in 1:N)
-       {
-           for (t in 1:N)
-           {
-              res[i,t] = cosine_distance(x[i,], x[t,])
-           }
-       }
-       as.dist(res)
-    }
-
-    hamming_distance = function(a, b)
-    {
-        sum(a != b)
-    }
-
-    dist_hamming = function(x)
-    {
-       x = as.matrix(x)
-       N = nrow(x)
-       res = matrix(0, nrow = N, ncol= N)
-       for (i in 1:N)
-       {
-           for (t in 1:N)
-           {
-              res[i,t] = hamming_distance(x[i,], x[t,])
-           }
-       }
-       as.dist(res)
-    }
-    """)
-    robjects.r("""
-    library(ggplot2)
-    library(reshape)
-    library(ggdendro)
-    library(grid)
-
-    do_tha_funky_heatmap = function(outputfilename, df,
-                        low, mid, high, nan_color,
-                        hide_genes, width, height, array_cluster_method,
-                        keep_column_order, keep_row_order, colors, hide_tree, exclude_those_with_too_many_nans_in_y_clustering, row_order, column_order)
-    {
-        df$condition <- factor(df$condition)
-        options(expressions = 50000) #allow more recursion
-
-        #transform df into a rectangualr format
-
-        df_cast = cast(df, gene ~ condition, value='expression_change', fun.aggregate=median)
-        col_names = names(df_cast)
-        row_names = df_cast$gene
-        df_cast = df_cast[do.call(order,df_cast['gene']),]
-        df_scaled = as.matrix(scale(df_cast))
-        df_scaled[is.nan(df_scaled)] = 0
-        df_scaled[is.na(df_scaled)] = 0
-        #do the row clustering
-        if (!keep_row_order)
-        {
-            if (exclude_those_with_too_many_nans_in_y_clustering) #when clustering genes, leave out those samples with too many nans
-            {
-                df_scaled_with_nans = as.matrix(scale(df_cast)) #we need it a new, with nans
-                nan_count_per_column = colSums(is.na(df_scaled_with_nans))
-                too_much = dim(df_scaled_with_nans)[1] / 4.0
-                exclude = nan_count_per_column >= too_much
-                keep = !exclude
-                df_scaled_with_nans = df_scaled_with_nans[, keep]
-                df_scaled_with_nans[is.nan(df_scaled_with_nans)] = 0
-                df_scaled_with_nans[is.na(df_scaled_with_nans)] = 0
-                dd.row <- as.dendrogram(hclust(dist_cosine(df_scaled_with_nans)))
-            }
-            else
-            {
-                dd.row <- as.dendrogram(hclust(dist_cosine(df_scaled)))
-            }
-        }
-        #do the column clustering.
-        if(!keep_column_order){
-            if (array_cluster_method == 'cosine')
-            {
-                dd.col <- as.dendrogram(hclust(dist_cosine(t(df_scaled))))
-            }
-            else if (array_cluster_method == 'hamming_on_0')
-            {
-                df_hamming = as.matrix(df_cast) > 0
-                df_hamming[is.nan(df_hamming)] = 0
-                df_hamming[is.na(df_hamming)] = 0
-                dd.col <- as.dendrogram(hclust(dist_hamming(t(df_hamming))))
-            }
-        }
-        if (keep_row_order)
-        {
-            row.ord = 1:length(row_order)
-            for(i in 1:length(row_order)){
-                row.ord[i] = which(row_names==row_order[i])
-            }
-            row.ord = rev(row.ord)
-        }
-        else
-        {
-            row.ord <- order.dendrogram(dd.row)
-        }
-        if (keep_column_order)
-        {
-            tmp = 1:length(column_order)
-            for(i in 1:length(column_order)){
-                tmp[i] = which(col_names==column_order[i])-1
-            }
-            col.ord <- tmp
-        }
-        else
-        {
-            col.ord <- order.dendrogram(dd.col)
-        }
-        xx <- scale(df_cast, FALSE, FALSE)[row.ord, col.ord]
-        xx_names <- attr(xx, 'dimnames')
-        df <- as.data.frame(xx)
-        colnames(df) <- xx_names[[2]]
-        df$gene <- xx_names[[1]]
-        df$gene <- with(df, factor(gene, levels=gene, ordered=TRUE))
-        mdf <- melt(df, id.vars="gene")
-
-        tmp = c()
-        i = 1
-        for (gene in df$gene)
-        {
-            index = which(colors$gene == gene)
-            colll <- as.character(colors$color[index])
-            tmp[i] = colll
-            i = i +1
-        }
-        colors = tmp
-        if(!keep_column_order){
-            ddata_x <- dendro_data(dd.col)
-            }
-        if(!keep_row_order)
-        {
-            ddata_y <- dendro_data(dd.row)
-        }
-        ### Set up a blank theme
-
-        theme_none <- theme(
-            panel.grid.major = element_blank(),
-            panel.grid.minor = element_blank(),
-            panel.background = element_blank(),
-            axis.title.x = element_text(colour=NA),
-            axis.title.y = element_blank(),
-            axis.text.x = element_blank(),
-            axis.text.y = element_blank(),
-            axis.line = element_blank(),
-            axis.ticks = element_blank()
-            )
-
-        ### Create plot components ###
-        # Heatmap
-        p1 <- ggplot(mdf, aes(x=variable, y=gene)) +
-            geom_tile(aes(fill=value)) + scale_fill_gradient2(low=low,mid=mid, high=high, na.value=nan_color) + theme(axis.text.x = element_text(angle=90, size=8, hjust=0, vjust=0, colour="black"),
-            axis.title.y = element_blank(), axis.title.x = element_blank(),
-            axis.text.y = element_text(colour="black"))
-        if (hide_genes)
-            p1 = p1 + theme(axis.text.y = element_blank())
-        else
-        {
-            p1 = p1 + theme(strip.background = element_rect(colour = 'NA', fill = 'NA'), axis.text.y = element_text(colour=colors))
-        }
-        if (!keep_column_order && !hide_tree)
-        {
-            # Dendrogram 1
-            p2 <- ggplot(segment(ddata_x)) +
-                geom_segment(aes(x=x, y=y, xend=xend, yend=yend)) +
-                theme_none + theme(axis.title.x=element_blank())
-        }
-
-        if(!keep_row_order && !hide_tree)
-        {
-            # Dendrogram 2
-            p3 <- ggplot(segment(ddata_y)) +
-                geom_segment(aes(x=x, y=y, xend=xend, yend=yend)) +
-                coord_flip() + theme_none
-        }
-
-        if (grepl('png$', outputfilename))
-            png(outputfilename, width=width * 72, height=height * 72)
-        else if (grepl('pdf$', outputfilename))
-            pdf(outputfilename, width=width, height=height)
-        else
-            error("Don't know that file format")
-        grid.newpage()
-        if (hide_tree)
-            vp = viewport(1, 1, x=0.5, y=0.5)
-        else
-            vp = viewport(0.8, 0.8, x=0.4, y=0.4)
-
-        print(p1, vp=vp)
-        if (!keep_column_order && !hide_tree)
-        {
-            print(p2, vp=viewport(0.60, 0.2, x=0.4, y=0.9))
-        }
-        if (!keep_row_order && !hide_tree)
-        {
-            print(p3, vp=viewport(0.2, 0.86, x=0.9, y=0.4))
-        }
-        dev.off()
-    }
-    """)
-    if not width:
-        width = len(df.get_column_unique('condition')) * 0.4 + 5
-    height = len(df.get_column_unique('gene')) * 0.15 + 3
-    robjects.r('do_tha_funky_heatmap')(
-        output_filename, df, low, mid, high, nan_color, hide_genes, width,
-        height, array_cluster_method, keep_column_order, keep_row_order,
-        colors, hide_tree, exclude_those_with_too_many_nans_in_y_clustering,
-        row_order, column_order)
-
-
-def EmptyPlot(text_to_display='No data'):
-    p = Plot(pandas.DataFrame({'x': [0], 'y': [0], 'text': [text_to_display]}))
-    p.add_text('x', 'y', 'text')
-    return p
-
-
-class CombinedPlots:
-    """Combine multiple ggplots into one graph.
-    Default is A4
-
-    """
-
-    def __init__(self, plots, ncol=3, width=8.267 * 150, height=11.5 * 150):
-        """width/height are in pixels @ 150 pixels/inch"""
-        self.plots = plots
-        self.ncol = ncol
-        self.width = float(width)
-        self.height = float(height)
-
-    def _repr_svg_(self):
-        so = tempfile.NamedTemporaryFile(suffix='.svg')
-        self.render(so.name)
-        so.flush()
-        so.flush()
-        result = so.read()
-        so.close()
-        return result, {"isolated": True}
-
-    def render(self, output_filename, width=None, height=None):
-        if not output_filename.endswith('.svg'):
-            raise ValueError("combined plots currently only support svg")
-        from . import svg_stack
-
-        if width is None:
-            width = self.width
-        if height is None:
-            height = self.height
-        if len(self.plots) < self.ncol:
-            self.ncol = len(self.plots)
-        nrow = math.ceil(len(self.plots) / float(self.ncol))
-        svgs = [
-            p._repr_svg_(
-                width=self.width / self.ncol / 150 * 72,
-                height=self.height / nrow / 150 * 72) for p in self.plots
-        ]
-        tfs = [tempfile.NamedTemporaryFile(suffix='.svg') for x in svgs]
-        for of, svg in zip(tfs, svgs):
-            of.write(svg[0].encode('utf-8'))
-            of.flush()
-        doc = svg_stack.Document()
-        layout1 = svg_stack.VBoxLayout()
-        rows = [tfs[i:i + self.ncol] for i in range(0, len(tfs), self.ncol)]
-        ii = 0
-        for row in rows:
-            ii += 1
-            layout2 = svg_stack.HBoxLayout()
-            for element in row:
-                layout2.addSVG(element.name, alignment=svg_stack.AlignLeft)
-            layout2.setSpacing(0)
-            layout1.addLayout(layout2)
-        layout1.setSpacing(0)
-        doc.setLayout(layout1)
-
-        doc.save(output_filename)
-        for of in tfs:
-            of.close()
-
-    def to_excel(self, output_filename):
-        writer = pandas.ExcelWriter(output_filename)
-        i = 0
-        for p in self.plots:
-            i += 1
-            df = p.dataframe.copy()
-            rename_columns = {}
-            for ii, x in enumerate(p.old_names):
-                new_name = 'dat_%s' % ii
-                if new_name in df:
-                    rename_columns[new_name] = x
-            df = df.rename(columns=rename_columns)
-            df = df[list(set(df.columns).intersection(p.used_columns))]
-
-            df.to_excel(writer, 'Plot%i' % i)
-        writer.save()
-
-
-def position_dodge(width=RNULL, height=RNULL):
-    """Adjust position by dodging overlaps to the side."""
-    return robjects.r('position_dodge')(width, height)
-
-
-def position_fill(width=RNULL, height=RNULL):
-    """Stack overlapping objects on top of one another, and standardise to have"""
-    return robjects.r('position_fill')(width, height)
-
-
-def position_identity(width=RNULL, height=RNULL):
-    """Don't adjust position"""
-    return robjects.r('position_identity')(width, height)
-
-
-def position_stack(width=RNULL, height=RNULL):
-    """Stack overlapping objects on top of one another."""
-    return robjects.r('position_stack')(width, height)
-
-
-def position_jitter(w=0.4, h=0.4):
-    return robjects.r('position_jitter')(w, h)
-
-
-def multiplot(list_of_plots, cols):
-    """Plot multiple plots on one image"""
-    robjects.r("""
-            multiplot <- function(..., plotlist=NULL, file, cols=1, layout=NULL) {
-              library(grid)
-
-              # Make a list from the ... arguments and plotlist
-              plots <- c(list(...), plotlist)
-
-              numPlots = length(plots)
-
-              # If layout is NULL, then use 'cols' to determine layout
-              if (is.null(layout)) {
-                # Make the panel
-                # ncol: Number of columns of plots
-                # nrow: Number of rows needed, calculated from # of cols
-                layout <- matrix(seq(1, cols * ceiling(numPlots/cols)),
-                                ncol = cols, nrow = ceiling(numPlots/cols))
-              }
-
-             if (numPlots==1) {
-                print(plots[[1]])
-
-              } else {
-                # Set up the page
-                grid.newpage()
-                pushViewport(viewport(layout = grid.layout(nrow(layout), ncol(layout))))
-
-                # Make each plot, in the correct location
-                for (i in 1:numPlots) {
-                  # Get the i,j matrix positions of the regions that contain this subplot
-                  matchidx <- as.data.frame(which(layout == i, arr.ind = TRUE))
-
-                  print(plots[[i]], vp = viewport(layout.pos.row = matchidx$row,
-                                                  layout.pos.col = matchidx$col))
-                }
-              }
-            }
-        """)
-    plots = [x._build_plot() for x in list_of_plots]
-    robjects.r('multiplot')(plotlist=plots, cols=cols)
-
-
-def r_plot_to_png(callback, width=600, height=600, dpi=72):
-    from rpy2.robjects.lib import grdevices
-    with grdevices.render_to_bytesio(
-            grdevices.png, width=width, height=height, res=dpi) as b:
-        result = callback()
-    return b.getvalue()
-
-
-class RPlot:
-    """Wrap an arbitrary R plot so you can render it to a file or view it in Jupyter"""
-
-    def __init__(self, callback):
-        self.callback = callback
-
-    def _repr_png_(self, width=600, height=600, dpi=72):
-        return r_plot_to_png(self.callback, width, height, dpi)
-
-    def render(self, filename, width=600, height=600, dpi=72):
-        if not filename.endswith('.png'):
-            raise ValueError("Only png export for now")
-        with open(filename, 'w') as op:
-            op.write(self._repr_png_(width, height, dpi))
-
-
-try:
-    import rpy2.robjects as ro
-    import rpy2.robjects.conversion
-    import rpy2.rinterface as rinterface
-    import rpy2.robjects.numpy2ri
-    rpy2.robjects.numpy2ri.activate()
-
-    def numpy2ri_vector(o):
-        """Convert a numpy 1d array to an R vector.
-
-        Unlike the original conversion which converts into a list, apperantly."""
-        if len(o.shape) != 1:
-            raise ValueError(
-                "Dataframe.numpy2ri_vector can only convert 1d arrays")
-        # if isinstance(o, Factor):
-        #res = ro.r['factor'](o.as_levels(), levels=o.levels, ordered=True)
-        elif isinstance(o, numpy.ndarray):
-            if not o.dtype.isnative:
-                raise ValueError(
-                    "Cannot pass numpy arrays with non-native byte orders at the moment."
-                )
-
-            # The possible kind codes are listed at
-            #   http://numpy.scipy.org/array_interface.shtml
-            kinds = {
-                # "t" -> not really supported by numpy
-                "b": rinterface.LGLSXP,
-                "i": rinterface.INTSXP,
-                # "u" -> special-cased below
-                "f": rinterface.REALSXP,
-                "c": rinterface.CPLXSXP,
-                # "O" -> special-cased below
-                "S": rinterface.STRSXP,
-                "U": rinterface.STRSXP,
-                # "V" -> special-cased below
-            }
-            # Most types map onto R arrays:
-            if o.dtype.kind in kinds:
-                # "F" means "use column-major order"
-                #            vec = rinterface.SexpVector(o.ravel("F"), kinds[o.dtype.kind])
-                vec = rinterface.SexpVector(
-                    numpy.ravel(o, "F"), kinds[o.dtype.kind])
-                res = vec
-            # R does not support unsigned types:
-            elif o.dtype.kind == "u":
-                o = numpy.array(o, dtype=numpy.int64)
-                return numpy2ri_vector(o)
-                #raise(ValueError("Cannot convert numpy array of unsigned values -- R does not have unsigned integers."))
-            # Array-of-PyObject is treated like a Python list:
-            elif o.dtype.kind == "O":
-                all_str = True
-                all_bool = True
-                all_r_object = True
-                for value in o:
-                    if (isinstance(value, six.string_types)
-                            and not type(value) is numpy.string_
-                            and not (type(value) is numpy.ma.core.MaskedArray
-                                     and value.mask == True) and
-                            not (type(value) is numpy.ma.core.MaskedConstant
-                                 and value.mask == True)):
-                        all_str = False
-                        break
-                    if not (type(value) is bool or type(value) is numpy.bool_):
-                        all_bool = False
-                    if not (type(value) is robjects.robject.RObject
-                            or type(value) is rpy2.robjects.vectors.Vector):
-                        all_r_object = False
-                if (not all_str) and (not all_bool) and (not all_r_object):
-                    raise ValueError(
-                        "numpy2ri_vector currently does not handle object vectors: %s %s"
-                        % (value, type(value)))
-                else:
-                    # since we keep strings as objects
-                    # we have to jump some hoops here
-                    vec = rinterface.SexpVector(
-                        numpy.ravel(o, "F"), kinds['S'])
-                    return vec
-                    #res = ro.conversion.py2ri(list(o))
-            # Record arrays map onto R data frames:
-            elif o.dtype.kind == "V":
-                raise ValueError(
-                    "numpy2ri_vector currently does not handle record arrays")
-            # It should be impossible to get here:
-            else:
-                raise ValueError("Unknown numpy array type.")
-        else:
-            raise (ValueError("Unknown input to numpy2ri_vector."))
-        return res
-
-    # I can't figuer out how to do colnames(x) = value without a helper function
-    ro.r("""
-        set_colnames = function(df, names)
-        {
-            colnames(df) = names
-            df
-        }
-        """)
-
-    def convert_dataframe_to_r(o, keep_index=False):
-        # print 'converting', o, type(o)
-        if isinstance(o, pandas.DataFrame):
-            # print 'dataframe'
-            dfConstructor = ro.r['data.frame']
-            names = []
-            parameters = []
-            kw_params = {}
-            for column_name in o.columns:
-                try:
-                    names.append(str(column_name))
-                    if str(
-                            o[column_name].dtype
-                    ) == 'category':  # There has to be a more elegant way to specify this...
-                        col = ro.r('factor')(
-                            list(numpy.array(o[column_name])),
-                            list(o[column_name].cat.categories),
-                            ordered=True)
-
-                    else:
-                        col = numpy.array(o[column_name])
-                        col = numpy2ri_vector(col)
-                    parameters.append(col)
-                except ValueError as e:
-                    raise ValueError(
-                        str(e) +
-                        ' Offending column: %s, dtype: %s, content: %s' %
-                        (column_name, col.dtype, col[:10]))
-            # kw_params['row.names'] = numpy2ri_vector(numpy.array(o.index))
-            try:
-                if keep_index:
-                    kw_params['row.names'] = numpy.array(
-                        o.index)  # turn the index into rownames names
-                res = dfConstructor(*parameters, **kw_params)
-                res = ro.r('set_colnames')(res, names)
-            except TypeError:
-                print(parameters.keys())
-                raise
-        elif isinstance(o, numpy.ndarray):
-            res = numpy2ri_vector(o)
-        else:
-            res = ro.default_py2ri(o)
-        return res
-
-except ImportError:  # guess we don't have rpy
-    pass
-=======
 from .plot_r import Plot, plot_heatmap, multiplot, MultiPagePlot
 from . import plot_nine
->>>>>>> 8a09fc52
 
 all = [Plot, plot_heatmap, multiplot, MultiPagePlot]