## Copyright (c) 2009-2015, Florian Finkernagel. All rights reserved.

## Redistribution and use in source and binary forms, with or without
## modification, are permitted provided that the following conditions are
## met:

##     * Redistributions of source code must retain the above copyright
##       notice, this list of conditions and the following disclaimer.

##     * Redistributions in binary form must reproduce the above
##       copyright notice, this list of conditions and the following
##       disclaimer in the documentation and/or other materials provided
##       with the distribution.

##     * Neither the name of the Andrew Straw nor the names of its
##       contributors may be used to endorse or promote products derived
##       from this software without specific prior written permission.

## THIS SOFTWARE IS PROVIDED BY THE COPYRIGHT HOLDERS AND CONTRIBUTORS
## "AS IS" AND ANY EXPRESS OR IMPLIED WARRANTIES, INCLUDING, BUT NOT
## LIMITED TO, THE IMPLIED WARRANTIES OF MERCHANTABILITY AND FITNESS FOR
## A PARTICULAR PURPOSE ARE DISCLAIMED. IN NO EVENT SHALL THE COPYRIGHT
## OWNER OR CONTRIBUTORS BE LIABLE FOR ANY DIRECT, INDIRECT, INCIDENTAL,
## SPECIAL, EXEMPLARY, OR CONSEQUENTIAL DAMAGES (INCLUDING, BUT NOT
## LIMITED TO, PROCUREMENT OF SUBSTITUTE GOODS OR SERVICES; LOSS OF USE,
## DATA, OR PROFITS; OR BUSINESS INTERRUPTION) HOWEVER CAUSED AND ON ANY
## THEORY OF LIABILITY, WHETHER IN CONTRACT, STRICT LIABILITY, OR TORT
## (INCLUDING NEGLIGENCE OR OTHERWISE) ARISING IN ANY WAY OUT OF THE USE
## OF THIS SOFTWARE, EVEN IF ADVISED OF THE POSSIBILITY OF SUCH DAMAGE.

"""A wrapper around ggplot2 ( http://had.co.nz/ggplot2/ )

Takes a pandas.DataFrame object, then add layers with the various add_xyz
functions (e.g. add_scatter).

Referr to the ggplot documentation about the layers (geoms), and simply
replace geom_* with add_*.
See http://docs.ggplot2.org/0.9.3.1/index.html

You do not need to seperate aesthetics from values - the wrapper
will treat a parameter as value if and only if it is not a column name.
(so y = 0 is a value, color = 'blue 'is a value - except if you have a column
'blue', then it's a column!. And y = 'value' doesn't work, but that seems to be a ggplot issue).

When the DataFrame is passed to R:
    - row indices are truned into columns with 'reset_index'
    - multi level column indices are flattend by concatenating them with ' '
        -> (X, 'mean) becomes 'x mean'

Error messages are not great - most of them translate to 'one or more columns were not found',
but they can appear as a lot of different actual messages such as
    - argument "env" is missing, with no defalut
    - object 'y' not found
    - object 'dat_0' not found
    - requires the follewing missing aesthetics: x
    - non numeric argument to binary operator
without actually quite pointing at what is strictly the offending value.
Also, the error appears when rendering (or printing in ipython notebook),
not when adding the layer.






"""
try:
    import rpy2
    import rpy2.robjects as robjects
    import rpy2.rinterface as rinterface
    RNULL = robjects.NULL
    try:
        import exptools
        exptools.load_software('pandas')
        exptools.load_software('ggplot2')
        exptools.load_software('cowplot')
        import ggplot2
        import cowplot
        ggplot2.load_r()
        cowplot.load_r()
    except (ImportError, rpy2.rinterface.RRuntimeError):
        pass
except ImportError:
    RNULL = None
    pass

import itertools
try:
    from collections import OrderedDict
except ImportError:
    from ordereddict import OrderedDict
import numpy
import math
import pandas
import tempfile
import os

_r_loaded = False


def load_r():
    """Lazy R loader"""
    global _r_loaded
    if not _r_loaded:
        global NA
        global robjects
        NA = robjects.r("NA")
        robjects.r('library(grid)')
        robjects.r('library(ggplot2)')
        robjects.r('library(scales)')
        #apperantly, as_df is missing in some downloaded versions of plyr
        robjects.r("""as_df = function (output)
{
    if (length(output) == 0)
        return(data.frame())
    df <- data.frame(matrix(ncol = 0, nrow = length(output[[1]])))
    for (var in names(output)) {
        df[var] <- output[var]
    }
    df
}
""")
        if robjects.r("exists('Trans')")[0]:  # pre ggplot 0.9 style
            robjects.r("""
TransInvNegLog10 <- Trans$new("InvNegLog10", f = function(x) 10^(-x),
inverse = function(x) -log10(x), labels = function(x) x)
TransInvNegLog10b <- Trans$new("InvNegLog10b",
            f = function(x) -log10(x),
            inverse = function(x) 10^-x,
            labels = function(x) bquote(10^.(-x)))

""")
        else:  # post ggplot 0.9 style
            robjects.r("""
TransInvNegLog10 <- scales::trans_new(name="InvNegLog10",
                transform = function(x) 10^(-x),
                inverse = function(x) -log10(x),
                format = function(x) x)
TransInvNegLog10b <- scales::trans_new(name="InvNegLog10b",
            transform = function(x) -log10(x),
            inverse = function(x) 10^-x,
            format = function(x) bquote(10^.(-x)))

""")


def r_expression(expr):
    return robjects.r('expression(%s)' % expr)


ipython_plot_width = 480
ipython_plot_height = 480


class _PlotBase(object):
    def render_notebook(self, width=800, height=600):
        from IPython.core.display import Image
        tf = tempfile.NamedTemporaryFile(suffix='.png')
        self.render(tf.name, width=width/72., height=height/72., dpi=72)
        return Image(tf.name)

    def _repr_png_(self, width=None, height=None):
        """Show the plot in the ipython notebook (ie. return png formated image data)"""
        if width is None:
            width = self.ipython_plot_width
            height = self.ipython_plot_height
        try:
            handle, name = tempfile.mkstemp(suffix=".png") # mac os for some reason would not read back again from a named tempfile.
            os.close(handle)
            self.render(name, width=width/72., height=height/72., dpi=72)
            tf = open(name, "r")
            result = tf.read()
            tf.close()
            return result
        finally:
            os.unlink(name)

    def _repr_svg_(self, width=None, height=None):
        """Show the plot in the ipython notebook (ie. return svg formated image data)"""
        if width is None:
            width = self.ipython_plot_width / 150. * 72
            height = self.ipython_plot_height / 150. * 72
        try:
            handle, name = tempfile.mkstemp(suffix=".svg") # mac os for some reason would not read back again from a named tempfile.
            os.close(handle)
            self.render(name, width=width/72., height=height/72., dpi=72)
            tf = open(name, "r")
            result = tf.read()
            tf.close()
            return result, {"isolated": True}
        finally:
            os.unlink(name)

    def parse_param(self, name, value, required=True):
        """
        Transform parameters into either aes_params or other_params,
        depending on whether they are in our df.
        if value is None, this parameter is ignored

        """
        if value is not None:
            if isinstance(value, tuple):  # this  allows renaming columns when plotting - why is this here? Is this actually useful
                new_name = value[1]
                value = value[0]
                self.to_rename[value] = new_name
            if value in self.old_names:
                self.aes_collection[name] = value
            else:
                if value == '..level..':
                    self.aes_collection[name] = '..level..'  # robjects.r('expression(..level..)')
                else:
                    self.other_collection[name] = value

    def reset_params(self, data):
        """Prepare the dictionaries used by parse_param"""
        self.aes_collection = {}
        self.other_collection = {}
        if data is not None:
            self.other_collection['data'] = convert_dataframe_to_r(self._prep_dataframe(data))

    def _build_aesthetic(self, params):
        """Transform a python list of aesthetics to the R aes() object"""
        aes_params = self._translate_params(params)
        aes_params = ", ".join(aes_params)
        return robjects.r('aes(%s)' % aes_params)

    def _translate_params(self, params):
        """Translate between the original dataframe names and the numbered ones we assign
        to avoid r-parsing issues"""
        aes_params = []
        for aes_name, aes_column in params.items():
            if aes_column in self.old_names:
                self.used_columns.update([aes_column])
                new_name = 'dat_%s' % self.old_names.index(aes_column)
                aes_params.append('%s=%s' % (aes_name, new_name))
                if aes_column in self.to_rename:
                    self._fix_axis_label(aes_name, new_name, self.to_rename[aes_column])
                else:
                    self._fix_axis_label(aes_name, new_name, aes_column)
            else:  # a fixeud value
                aes_params.append("%s=%s" % (aes_name, aes_column))
        return aes_params


def _geoms():
    """Define the geoms ggplot supports"""
    # python method name (add_ + name), geom (R) name, required attributes, optional attributes, default attribute values
    return (
            # ageoms

            ('ab_line', 'geom_abline', ['intercept', 'slope'], ['alpha', 'size', 'color', 'linetype'], {}, ''),
            ('area', 'geom_area', ['x', 'y'], ['alpha', 'color', 'fill', 'linetype', 'size', 'position'], {}, ''),
            ('bar', 'geom_bar', ['x', 'y'], ['color', 'group', 'fill', 'position', 'stat', 'order', 'alpha', 'weight', 'width'], {'position': 'dodge', 'stat': 'identity'}, ''),
            ('bin2d', 'geom_bin2d', ['xmin', 'xmax', 'ymin', 'ymax'], ['alpha', 'color', 'fill', 'linetype', 'size', 'weight'], {}, ''),
            ('blank', 'geom_blank', [], [], {}, ''),
            (('box_plot', 'boxplot'), 'geom_boxplot', ['x', 'y'], ['alpha', 'color', 'fill', 'group', 'linetype', 'shape', 'size', 'weight', 'notch', 'position', 'outlier.shape', 'width',], {}, 'a box plot with the default stat (10/25/50/75/90 percentile)'),
            (('box_plot2', 'boxplot2'), 'geom_boxplot', ['x', 'lower', 'middle', 'upper', 'ymin', 'ymax'], ['alpha', 'color', 'fill', 'group', 'linetype', 'shape', 'size', 'weight', 'stat'],
                {'stat': 'identity'}, ' box plot where you define everything manually'),
            ('contour', 'geom_contour', ['x', 'y'], ['alpha', ' color', 'linetype', 'size', ' weight'], {}, ''),
            ('crossbar', 'geom_crossbar', ['x', 'y', 'ymin', 'ymax'], ['alpha', 'color', 'fill', 'linetype', 'size'], {}, ''),
            ('curve', 'geom_curve', ['x', 'xend', 'y', 'yend'], ['alpha', 'color', 'curvature', 'ncp', 'angle', 'arrow', 'lineend'], {'curvature': 0.5}, ''),
            ('density', 'geom_density', ['x', 'y'], ['alpha', 'color', 'fill', 'linetype', 'size', ' weight', 'stat', 'group', 'adjust'],
                {
                    'bw': lambda mappings: (robjects.r('bw.SJ')(self.dataframe.get_column_view(self.old_names.index(mappings['x'])))),
                    'y': 'count',
            }, ''),
            ('density_2d', 'geom_density2d', ['x', 'y'], ['alpha', 'color', 'linetype', 'fill', 'contour'], {}, ''),
            ('error_bars', 'geom_errorbar', ['x', 'ymin', 'ymax'], ['alpha', 'color', 'group', 'linetype', 'size', 'width', 'position'], {'width': 0.25}, ''),
            ('error_barsh', 'geom_errorbarh', ['x', 'y', 'xmin', 'xmax'], ['alpha', 'color', 'group', 'linetype', 'size', 'width'], {'width': 0.25}, ''),
            ('freq_poly', 'geom_freq_poly', [], ['alpha', 'color', 'linetype', 'size'], {}, ''),
            ('hex', 'geom_hex', ['x', 'y'], ['alpha', 'color', 'fill', 'size'], {}, ''),
            #  ('histogram', this is it's own function
            ('histogram', 'geom_histogram', ['x', 'y'], ['color', ' group', 'fill', 'position', 'add_text', 'binwidth', 'alpha', 'size', 'stat'], {'y': '..count..', 'position': 'dodge', 'stat': 'bin'}, ''),

            (('horizontal_line', 'horizontal_bar', 'hline'), 'geom_hline', ['yintercept'], ['alpha', 'color', 'linetype', 'size'], {'alpha': 0.5, 'color': 'black', 'size': 1}, 'Renamed hline'),
            ('label', 'geom_label', ['x', 'y', 'label'], ['alpha', 'angle', 'color', 'family', 'fontface', 'hjust', 'vjust', 'lineheight', 'size', 'vjust', 'parse', 'nudge_x', 'nudge_y', 'label.padding', 'label.r', 'label.size', 'show.legend', 'check_overlap', 'position'], {'position: identitiy'}, ''),
            ('line', 'geom_line', ['x', 'y'], ['color', 'group', 'shape', 'alpha', 'size', 'stat', 'fun.y', 'linetype'], {}, ''),
            ('linerange', 'geom_linerange', ['x', 'ymax', 'ymin'], ['alpha', 'color', 'linetype', 'size'], {}, ''),

            ('map', 'geom_map', ['map_id'], ['alpha', 'color', 'fill', 'linetype', 'size'], {}, ''),
            ('path', 'geom_path', ['x', 'y'], ['alpha', 'color', 'fill', 'linetype', 'size', 'group'], {}, ''),
            (('point', 'scatter'), 'geom_point', ['x', 'y'], ['color', 'group', 'shape', 'size', 'alpha', 'stat', 'fun.y', 'position'], {}, ''),
            ('jitter', 'geom_jitter', ['x', 'y'], ['color', 'group', 'shape', 'size', 'alpha', 'stat', 'fun.y', 'position'], {}, ''),
            ('pointrange', 'geom_pointrange', ['x', 'y', 'ymin', 'ymax'], ['alpha', 'color', ' fill', 'linetype', 'shape', 'size'], {}, ''),
            ('polygon', 'geom_polygon', ['x', 'y'], ['alpha', 'color', 'fill', 'linetype', 'size'], {}, ''),
            ('quantile', 'geom_quantile', ['x', 'y'], ['alpha', 'color', 'linetype', 'size', 'weight'], {}, ''),
            ('raster', 'geom_raster', ['x', 'y'], ['fill', 'alpha'], {}, ''),
            ('rect', 'geom_rect', ['xmin', 'xmax', 'ymin', 'ymax'], ['alpha', 'color', 'fill', 'linetype', 'size'], {'alpha': 1}, ''),
            ('ribbon', 'geom_ribbon', ['x', 'ymin', 'ymax'], ['alpha', 'color', 'fill', 'linetype', 'size', 'position'], {}, ''),
            ('rug', 'geom_rug', [], ['sides'], {'sides': 'bl'}, ''),
            ('segment', 'geom_segment', ['x', 'xend', 'y', 'yend'], ['alpha', 'color', 'linetype', 'size'], {'size': 0.5}, ''),
            ('smooth', 'geom_smooth', ['x', 'y'], ['alpha', 'color', ' fill', 'linetype', 'size', 'weight', 'method', 'group'], {}, ''),
            ('step', 'geom_step', ['x', 'y'], ['direction', 'stat', 'position', 'alpha', 'color', 'linetype', 'size'], {}, ''),
<<<<<<< HEAD
            ('text', 'geom_text', ['x', 'y', 'label'], ['alpha', 'angle', 'color', 'family', 'fontface', 'hjust', 'lineheight', 'nudge_x', 'nudge_y', 'size', 'vjust', 'position'], {}, ''),
=======
            ('text', 'geom_text', ['x', 'y', 'label'], ['alpha', 'angle', 'color', 'family', 'fontface', 'hjust', 'vjust', 'lineheight', 'size', 'vjust', 'parse', 'nudge_x', 'nudge_y', 'label.padding', 'label.r', 'label.size', 'show.legend', 'check_overlap', 'position'], {'position: identity'}, ''),
>>>>>>> fb7cfcfc
            ('tile', 'geom_tile', ['x', 'y'], ['alpha', 'color', 'fill', 'size', 'linetype', 'stat'], {}, ''),
            ('violin', 'geom_violin', ['x', 'y'], ['alpha', 'color', 'fill', 'linetype', 'size', 'weight', 'scale', 'stat', 'position', 'trim'], {'stat': 'ydensity'}, ''),

            (('vertical_line', 'vertical_bar', 'vline'), 'geom_vline', ['xintercept'], ['alpha', 'color', 'size', 'linetype'], {'alpha': 0.5, 'color': 'black', 'size': 1}, ''),


            ('stacked_bar_plot', 'geom_bar', ['x', 'y', 'fill'], ['position', 'stat'], {'position': 'stack', 'stat': 'identity'}, ''),  # do we still need this?
            # annotations
            ('annotation_logticks', 'annotation_logticks', [], ['base', 'sides', 'scaled', 'short', 'mid', 'long'],
                {
                    'base': 10,
                    'sides': "bl",
                    'scaled': True,
                    'short': robjects.r('unit')(0.1, "cm"),
                    'mid': robjects.r('unit')(0.2, "cm"),
                    'long': robjects.r('unit')(0.3, "cm"),
                 }, ''),
    )


class Plot(_PlotBase):

    def __init__(self, dataframe, *ignored):
        """Create a new ggplot2 object from DataFrame"""
        load_r()
        self.r = {}
        self.r['ggplot'] = robjects.r['ggplot']
        self.r['aes'] = robjects.r['aes']
        if robjects.r("exists('ggplot2:::\"+.ggplot\"')")[0]:
            self.r['add'] = robjects.r('ggplot2:::"+.ggplot"')
        else:
            self.r['add'] = robjects.r('ggplot2::"%+%"')

        self.r['layer'] = robjects.r['layer']
        self.r['facet_wrap'] = robjects.r['facet_wrap']
        self.r['geom_text'] = robjects.r['geom_text']
        self.r['ggsave'] = robjects.r['ggsave']
        self.old_names = []
        self.lab_rename = {}
        self.dataframe = self._prep_dataframe(dataframe)
        self._other_adds = []
        self.to_rename = {}
        self._add_geom_methods()
        self.previous_mappings = {}
        self.ipython_plot_width = ipython_plot_width
        self.ipython_plot_height = ipython_plot_height
        self.used_columns = set()
        self.limitsize = True
        self.default_theme()

    def default_theme(self):
        self.theme_grey()  # apply default theme..,.

    def render(self, output_filename, width=8, height=6, dpi=300):
        """Save the plot to a file"""
        plot = self.r['ggplot'](convert_dataframe_to_r(self.dataframe))
        for obj in self._other_adds:
            plot = self.r['add'](plot, obj)
        for name, value in self.lab_rename.items():
            plot = self.r['add'](
                    plot, robjects.r('labs(%s = "%s")' % (name, value)))
        output_filename = output_filename.replace('%', '%%')  # R tries some kind of integer substitution on these, so we need to double the %
        kwargs = {}
        if output_filename.endswith('.png'):
            kwargs['type'] = 'cairo'
        self.r['ggsave'](filename=output_filename, plot=plot, width=width, height=height, dpi=dpi, limitsize = self.limitsize, **kwargs)

    def _prep_dataframe(self, df):
        """prepare the dataframe by renaming all the columns
        (we use this to get around R naming issues - the axis get labled correctly later on)"""
        if 'pydataframe.dataframe.DataFrame' in str(type(df)):
            df = self._convert_pydataframe(df)
        elif isinstance(df, dict):
            df = pandas.DataFrame(df)
        if isinstance(df.columns, pandas.MultiIndex):
            df.columns = [' '.join(col).strip() for col in df.columns.values]
        df = df.reset_index()
        #df = dataframe.copy()
        new_names = []
        for name in df.columns:
            if not name in self.old_names:
                new_names.append(name)
        self.old_names.extend(new_names)
        rename = dict([(name, 'dat_%s' % self.old_names.index(name)) for name in df.columns])
        df = df.rename(columns = rename)
        return df

    def _convert_pydataframe(self, pdf):
        """Compability shim for still being able to use old pydataframes with the new pandas interface"""
        d = {}
        for column in pdf.columns_ordered:
            o = pdf.gcv(column)
            if 'pydataframe.factors.Factor' in str(type(o)):
                d[column] = pandas.Series(pandas.Categorical(o.as_levels(), categories = o.levels))
            else:
                d[column] = o
        return pandas.DataFrame(d)

    def _translate_params(self, params):
        """Translate between the original dataframe names and the numbered ones we assign
        to avoid r-parsing issues"""
        aes_params = []
        for aes_name, aes_column in params.items():
            if aes_column in self.old_names:
                self.used_columns.update([aes_column])
                new_name = 'dat_%s' % self.old_names.index(aes_column)
                aes_params.append('%s=%s' % (aes_name, new_name))
                if aes_column in self.to_rename:
                    self._fix_axis_label(aes_name, new_name, self.to_rename[aes_column])
                else:
                    self._fix_axis_label(aes_name, new_name, aes_column)
            else:  # a fixeud value
                aes_params.append("%s=%s" % (aes_name, aes_column))
        return aes_params

    def _fix_axis_label(self, aes_name, new_name, real_name):
        """Reapply the correct (or new) labels to the axis, overwriting our dat_%i numbered dataframe
        columns"""
        which_legend = False
        if aes_name == 'x':
            which_legend = 'x'
        elif aes_name == 'y':
            which_legend = 'y'
        elif aes_name == 'color' or aes_name == 'colour':
            which_legend = 'colour'
        elif aes_name == 'fill':
            which_legend = 'fill'
        elif aes_name == 'shape':
            which_legend = 'shape'
        elif aes_name == 'size':
            which_legend = 'size'
        if which_legend:
            self.lab_rename[which_legend] = real_name

    def _add(self, geom_name, required_mappings, optional_mappings, defaults, args, kwargs, target):
        """The generic method to add a geom to the ggplot.
        You need to call add_xyz (see _add_geom_methods for a list, with each variable mapping
        being one argument) with the respectivly required parameters (see ggplot documentation).
        You may optionally pass in an argument called data, which will replace the plot-global dataframe
        for this particular geom
        """
        mappings = {}
        all_defined_mappings = required_mappings + optional_mappings
        for a, b in zip(all_defined_mappings, args):  # so that you could in theory also pass the optional_mappings by position...required_mappings
            mappings[a] = b
        mappings.update(kwargs)

        if 'data' in mappings:
            data = mappings['data']
            del mappings['data']
        else:
            data = None
        for mapping in mappings:
            if mapping not in required_mappings and mapping not in optional_mappings:
                raise ValueError("%s does not take parameter %s" % (geom_name, mapping))
        for mapping in required_mappings:
            if mapping not in mappings:
                if mapping in defaults:
                    if hasattr(defaults[mapping], '__call__', ):
                        mappings[mapping] = defaults[mapping](mappings)
                    else:
                        mappings[mapping] = defaults[mapping]
                elif mapping in self.previous_mappings:
                    mappings[mapping] = self.previous_mappings[mapping]
                else:
                    raise ValueError("Missing required mapping in %s: %s" % (geom_name, mapping))
            else:
                self.previous_mappings[mapping] = mappings[mapping]
        for mapping in optional_mappings:
            if mapping not in mappings:
                if mapping in defaults:
                    if hasattr(defaults[mapping], '__call__', ):
                        mappings[mapping] = defaults[mapping](mappings)
                    else:
                        mappings[mapping] = defaults[mapping]
                else:
                    mappings[mapping] = None

        self.reset_params(data)
        for param in mappings:
            self.parse_param(param, mappings[param])

        if 'stat' in self.other_collection and 'y' in self.other_collection:  # support ..count.. and so on
            self.aes_collection['y'] = self.other_collection['y']
            del self.other_collection['y']

        if geom_name.startswith('annotation'):
            target.append(robjects.r(geom_name)(**self.other_collection))
        else:
            target.append(robjects.r(geom_name)(self._build_aesthetic(self.aes_collection), **self.other_collection))
        return self

    def _add_geom_methods(self):
        """add add_xyz methods for all geoms in ggplot.
        All geoms have required & optional attributes and take an optional data parameter with another
        dataframe
        """
        methods = _geoms()
        for x in methods:
            if len(x) != 6:
                raise ValueError("Wrong number of arguments: %s" % (x,))

        for (names, geom, required, optional, defaults, doc_str) in methods:
            def define(geom, required, optional, defaults):  # we need to capture the variables...
                def do_add(*args, **kwargs):
                    return self._add(geom, required, optional, defaults, args, kwargs, self._other_adds)
                do_add.__doc__ = doc_str
                return do_add
            f = define(geom, required, optional, defaults)
            if isinstance(names, str):
                names = [names]
            for name in names:
                if not hasattr(self, 'add_' + name):  # so we can still overwrite them by defining functions by hand
                    setattr(self, 'add_' + name, f)  # legacy names, basically
            if not hasattr(self, geom):
                setattr(self, geom, f)

    def add_jitter(self, x, y, jitter_x = True, jitter_y = True, **kwargs):
        # an api changed necessitates this - jitter_x and jitter_y have been replaced with position_jitter(width, height)...

        position_jitter_params = {}
        if jitter_x is True:
            position_jitter_params['width'] = robjects.r('NULL')
        elif isinstance(jitter_x, float) or isinstance(jitter_x, int):
            position_jitter_params['width'] = jitter_x
        elif jitter_x is False:
            position_jitter_params['width'] = 0
        else:
            raise ValueError("invalid jitter_x value")
        if jitter_y is True:
            position_jitter_params['height'] = robjects.r('NULL')
        elif isinstance(jitter_y, float) or isinstance(jitter_y, int):
            position_jitter_params['height'] = jitter_y
        elif jitter_y is False:
            position_jitter_params['height'] = 0
        else:
            raise ValueError("invalid jitter_y value")
        kwargs['position'] = robjects.r('position_jitter')(**position_jitter_params)
        self._add('geom_jitter', ['x', 'y'], ['color', 'group', 'shape', 'size', 'alpha', 'stat', 'fun.y', 'position'], {}, args = [x, y], kwargs = kwargs, target=self._other_adds)
        #self._other_adds.append(
                #robjects.r('geom_jitter')(self._build_aesthetic(aes_params), **other_params)
            #)
        return self

    def add_histogram(self, x_column, y_column="..count..", color=None, group=None, fill=None, position="dodge", add_text=False, bin_width=None, alpha=None, size=None, data = None):
        aes_params = {'x': x_column}
        other_params = {}
        stat_params = {}
        if fill:
            if fill in self.old_names:
                aes_params['fill'] = fill
            else:
                other_params['fill'] = fill
        if color:
            if color in self.old_names:
                aes_params['colour'] = color
            else:
                other_params['colour'] = color
        if group:
            aes_params['group'] = group
            #x = x_column, y = y_column)
        if bin_width:
            other_params['binwidth'] = bin_width
        if not alpha is None:
            if alpha in self.old_names:
                aes_params['alpha'] = alpha
            else:
                other_params['alpha'] = alpha
        if size:
            other_params['size'] = size
        if data is not None:
            other_params['data'] = convert_dataframe_to_r(self._prep_dataframe(data))
        aes_params['y'] = y_column
        if stat_params:
            #other_params.update(stat_params)
            other_params['position'] = position
            #print 'a', other_params
            self._other_adds.append(
                robjects.r('geom_bar')(self._build_aesthetic(aes_params),
                                   **other_params)
            )
        else:
            other_params['position'] = position
            #print 'b', other_params
            self._other_adds.append(
                robjects.r('geom_histogram')(self._build_aesthetic(aes_params), **other_params)
            )
        if add_text:
            self._other_adds.append(
                robjects.r('geom_text')(
                    self._build_aesthetic({'x': x_column, 'y': '..count..', 'label': '..count..'}), stat='bin'))
        return self

    def geom_histogram(self, *args, **kwargs):
        self.add_histogram(*args, **kwargs)

    def add_cummulative(self, x_column, ascending=True, percent = False, percentile = 1.0):
        """Add a line showing cumulative % of data <= x.
        if you specify a percentile, all data at the extreme range is dropped


        """
        total = 0
        current = 0
        try:
            column_name = 'dat_%s' % self.old_names.index(x_column)
        except ValueError:
            raise ValueError("Could not find column %s, available: %s" % (x_column, self.old_names))
        column_data = self.dataframe[column_name].copy()  # explicit copy!
        column_data = column_data[~numpy.isnan(column_data)]
        column_data = numpy.sort(column_data)
        total = float(len(column_data))
        real_total = total
        if not ascending:
            column_data = column_data[::-1]  # numpy.reverse(column_data)
        if percentile != 1.0:
            if ascending:
                maximum = numpy.max(column_data)
            else:
                maximum =  numpy.min(column_data)
            total = float(total * percentile)
            if total > 0:
                column_data = column_data[:total]
                offset = real_total - total
            else:
                column_data = column_data[total:]
                offset = 2* abs(total)
        else:
            offset = 0
        x_values = []
        y_values = []
        if percent:
            current = 100.0
        else:
            current = total
        for value, group in itertools.groupby(column_data):
            x_values.append(value)
            y_values.append(current + offset)
            if percent:
                current -= (len(list(group)) / total)
            else:
                current -= (len(list(group)))
            #y_values.append(current)
        data = pandas.DataFrame({x_column: x_values, ("%" if percent else '#') + ' <=': y_values})
        if percentile > 0:
            self.scale_y_continuous(limits = [0, real_total])
        self.add_line(x_column, ("%" if percent else '#') + ' <=', data=data)
        if percentile != 1.0:
            self.set_title('showing only %.2f percentile, extreme was %.2f' % (percentile, maximum))
        return self

    def add_heatmap(self, x_column, y_column, fill, low="red", mid=None, high="blue", midpoint=0, guide_legend = None, scale_args = None):
        aes_params = {'x': x_column, 'y': y_column}
        aes_params['x'] = x_column
        aes_params['y'] = y_column
        aes_params['fill'] = fill
        self._other_adds.append(
            robjects.r('geom_tile')(self._build_aesthetic(aes_params), stat="identity")
        )
        if scale_args is None:
            scale_args = {}
        if guide_legend:
            scale_args['guide'] = guide_legend
        if mid is None:
            self._other_adds.append(
                    robjects.r('scale_fill_gradient')(low=low, high=high, **scale_args)
                    )
        else:
            self._other_adds.append( robjects.r('scale_fill_gradient2')(low=low, mid=mid, high=high, midpoint=midpoint, **scale_args))
        return self

    def add_distribution(self, value_column, x_name = 'Default'):
        self.old_names.append('distribution_x')
        self.dataframe['dat_%i' % self.old_names.index('distribution_x')] = [x_name] * len(self.dataframe)
        return self.add_box_plot('distribution_x',  value_column)

    def add_alternating_background(self, x_column, fill_1 = "#EEEEEE", fill_2 = "#FFFFFF", vertical = False, alpha=0.5):
        """Add an alternating background to a categorial (x-axis) plot.
        """
        try:
            new_name = "dat_%i" % self.old_names.index(x_column)
        except ValueError:
            raise ValueError("Invalid column: %s" % x_column)
        no_of_x_values = len(self.dataframe[new_name].unique())
        df_rect = pandas.DataFrame({
                                'xmin': numpy.array(xrange(no_of_x_values)) - .5 + 1,
                                'xmax': numpy.array(xrange(no_of_x_values)) + .5 + 1,
                                'ymin': -numpy.inf,
                                'ymax': numpy.inf,
                                'fill': ([fill_1, fill_2] * (no_of_x_values / 2 + 1))[:no_of_x_values]
                               })
        left = df_rect[df_rect.fill == fill_1]
        right = df_rect[df_rect.fill == fill_2]
        if not vertical:
            self.add_rect('xmin', 'xmax', 'ymin', 'ymax', fill=fill_1, data=left, alpha=alpha)
            self.add_rect('xmin', 'xmax', 'ymin', 'ymax', fill=fill_2, data=right, alpha=alpha)
        else:
            self.add_rect('ymin', 'ymax', 'xmin', 'xmax', fill=fill_1, data=left, alpha=alpha)
            self.add_rect('ymin', 'ymax', 'xmin', 'xmax', fill=fill_2, data=right, alpha=alpha)
        return self

    def set_title(self, title, size=None):
        if size is not None:
            self._other_adds.append(ro.r("theme")(**{"plot.title": ro.r("element_text")(size=size)}))
        self._other_adds.append(robjects.r('ggtitle')(title))
        return self

    def title(self, title, size=None):
        return self.set_title(title, size=size)

    def facet(self, column_one, column_two=None, fixed_x=True, fixed_y=True, ncol=None):
        facet_wrap = robjects.r['facet_wrap']
        if fixed_x and not fixed_y:
            scale = 'free_y'
        elif not fixed_x and fixed_y:
            scale = 'free_x'
        elif not fixed_x and not fixed_y:
            scale = 'free'
        else:
            scale = 'fixed'
        if column_two:
            #params = self._translate_params({column_one: column_two})[0]
            #facet_specification = params.replace('=', '~')
            new_one = 'dat_%s'  % self.old_names.index(column_one)
            new_two = 'dat_%s'  % self.old_names.index(column_two)
            facet_specification = '%s ~ %s' % (new_one, new_two)
            #facet_specification = '%s ~ %s' % (column_one, column_two)
        else:
            params = self._translate_params({"": column_one})[0]
            facet_specification = params.replace('=', '~')
            #facet_specification = '~ %s' % (column_one, )
        params = {
            'scale': scale}
        if ncol:
            params['ncol'] = ncol
        self._other_adds.append(facet_wrap(robjects.r(facet_specification), **params))
        return self

    def facet_grid(self, rows=None, columns=None, fixed_x=True, fixed_y=True, ncol=None):
        if fixed_x and not fixed_y:
            scale = 'free_y'
        elif not fixed_x and fixed_y:
            scale = 'free_x'
        elif not fixed_x and not fixed_y:
            scale = 'free'
        else:
            scale = 'fixed'
        if rows is None and columns is None:
            raise ValueError("You have to pass at least one - rows or columns")
        if columns and rows:
            new_one = 'dat_%s' % self.old_names.index(rows)
            new_two = 'dat_%s' % self.old_names.index(columns)
            facet_specification = '%s ~ %s' % (new_one, new_two)
        elif columns:
            params = self._translate_params({"": columns})[0]
            facet_specification = '. ' + params.replace('=', '~')
        else:
            params = self._translate_params({"": rows})[0]
            facet_specification = params.replace('=', '') + ' ~ .'
            #facet_specification = '~ %s' % (column_one, )
        params = {
            'scales': scale}
        if ncol:
            params['ncol'] = ncol
        self._other_adds.append(robjects.r('facet_grid')(robjects.r(facet_specification), **params))
        return self

    def greyscale(self):
        self._other_adds.append(robjects.r('scale_colour_grey()'))
        self._other_adds.append(robjects.r('scale_fill_grey()'))

    def theme_bw(self, base_size=None):
        kwargs = {}
        if base_size is not None:
            kwargs['base_size'] = float(base_size)
        self._other_adds.append(robjects.r('theme_bw')(**kwargs))
        return self

    def theme_grey(self, base_size=None):
        kwargs = {}
        if base_size:
            kwargs['base_size'] = float(base_size)
        self._other_adds.append(robjects.r('theme_grey')(**kwargs))
        return self

    def theme_darktalk(self, base_size=None):
        kwargs = {}
        if base_size:
            kwargs['base_size'] = float(base_size)
        robjects.r("""
    theme_darktalk = function (base_size = 28)
{
    structure(
        list(
        axis.line = element_blank(),
        axis.text.x = element_text(size = base_size *
            0.8, lineheight = 0.9, colour = "white", vjust = 1),
        axis.text.y = element_text(size = base_size * 0.8, lineheight = 0.9,
            colour = "white", hjust = 1),
        axis.ticks = theme_segment(colour = "grey40"),
        axis.title.x = element_text(size = base_size, vjust = 0.5, colour="white"),
        axis.title.y = element_text(size = base_size, colour="white", angle=90),
        axis.ticks.length = unit(0.15, "cm"),
        axis.ticks.margin = unit(0.1, "cm"),

        legend.background = theme_rect(colour = "black"),
        legend.key = theme_rect(fill = "grey5", colour = "black"),
        legend.key.size = unit(2.2, "lines"),
            legend.text = element_text(size = base_size * 1, colour="white"),"
            legend.title = element_text(size = base_size * 1, face = "bold", hjust = 0),
            legend.position = "right",

        panel.background = theme_rect(fill = "black", colour = NA),
        panel.border = element_blank(),
        panel.grid.major = theme_line(colour = "grey40"),
        panel.grid.minor = theme_line(colour = "grey25", size = 0.25),
        panel.margin = unit(0.25, "lines"),

        strip.background = theme_rect(fill = "grey20", colour = NA),
        strip.label = function(variable, value) value,
        strip.text.x = element_text(size = base_size * 0.8),
        strip.text.y = element_text(size = base_size * 0.8, angle = -90),

        plot.background = theme_rect(colour = NA, fill = "black"),
        plot.title = element_text(size = base_size * 1.2, colour="white"), plot.margin = unit(c(1, 1, 0.5, 0.5), "lines")),

        class = "options")
}

""")
        self._other_adds.append(robjects.r('theme_darktalk')(**kwargs))
        return self

    def theme_talk(self, base_size=None):
        kwargs = {}
        if base_size:
            kwargs['base_size'] = float(base_size)
        self._other_adds.append(robjects.r('theme_talk')(**kwargs))
        return self

    def theme_xkcd(self):
        robjects.r('library("xkcd")')
        self._other_adds.append(robjects.r('theme_xkcd()'))
        return self
    def set_base_size(self, base_size=10):
        self.theme_grey(base_size=base_size)
        return self

    def scale_x_log_10(self):
        self.scale_x_continuous(trans='log10')
        return self

    def scale_x_continuous(self, breaks=None, minor_breaks=None, trans=None, limits=None, labels=None, expand=None, formatter=None, name=None):
        return self.scale_continuous('scale_x_continuous', breaks, minor_breaks, trans, limits, labels, expand, name)

    def scale_y_continuous(self, breaks=None, minor_breaks=None, trans=None, limits=None, labels=None, expand=None, name=None):
        return self.scale_continuous('scale_y_continuous', breaks, minor_breaks, trans, limits,  labels, expand, name)

    def scale_continuous(self, scale = 'scale_x_continuous', breaks=None, minor_breaks=None, trans=None, limits=None, labels=None, expand=None, name=None, other_params = None):
        if other_params is None:
            other_params = OrderedDict()
        if not breaks is None:
            if breaks in ('date', 'log', 'pretty', 'trans'):
                other_params['breaks'] = robjects.r('%s_breaks' % breaks)()
                breaks = None
            else:
                other_params['breaks'] = numpy.array(breaks)
        if not minor_breaks is None:
            if minor_breaks == 'waiver()':
                other_params['minor_breaks'] = robjects.r('waiver()')
            else:
                other_params['minor_breaks'] = numpy.array(minor_breaks)
        if trans:
            other_params['trans'] = str(trans)
        if not limits is None:
            other_params['limits'] = numpy.array(limits)
        if not labels is None:
            if labels in ( 'comma', 'dollar', 'percent', 'scientific', 'date', 'parse', 'format', ):
                other_params['labels'] = robjects.r("%s_format" %labels)()
                labels = None
            #elif labels.startswith('math_format') or labels.startswith('trans_format'):
                #other_params['labels'] = robjects.r(labels)
                #labels = None
            elif hasattr(labels, '__iter__'):
                other_params['labels'] = numpy.array(labels)
            elif isinstance(labels, rpy2.robjects.SignatureTranslatedFunction):
                other_params['labels'] = labels
            elif hasattr(labels, '__call__'):
                def label_callback(x, labels=labels):
                    temp = labels(x)
                    res = rpy2.robjects.r('c')()
                    for x in temp:
                        res = rpy2.robjects.r('c')(res, x)
                    return res
                other_params['labels'] = rinterface.rternalize(label_callback)
                labels = None
            elif isinstance(labels, rpy2.robjects.vectors.Vector):
                other_params['labels'] = labels #robjects.r(labels)
                labels = None
            else:
                other_params['labels'] = robjects.r(labels)
                labels = None
        if not expand is None:
            other_params['expand'] = numpy.array(expand)
        if not breaks is None and not labels is None:
            if len(breaks) != len(labels):
                raise ValueError("len(breaks) != len(labels)")
        if not name is None:
            other_params['name'] = name

        self._other_adds.append(
            robjects.r(scale)(**other_params)
        )
        return self

    def scale_size_area(self, max_size = 6, breaks=None, minor_breaks=None, trans=None, limits=None, labels=None, expand=None, name=None):
        return self.scale_continuous('scale_size_area', breaks, minor_breaks, trans, limits,  labels, expand, name, other_params = OrderedDict({'max_size': max_size}))

    def scale_discrete(self, scale_name, breaks=None, minor_breaks=None, trans=None, limits=None, labels=None, expand=None, name = None):
        other_params = {}
        if not breaks is None:
            other_params['breaks'] = numpy.array(breaks)
        if not minor_breaks is None:
            other_params['minor_breaks'] = numpy.array(minor_breaks)
        if trans:
            other_params['trans'] = str(trans)
        if not limits is None:
            other_params['limits'] = numpy.array(limits)
        if not labels is None:
            if labels in ( 'comma', 'dollar', 'percent', 'scientific', 'date', 'parse', 'format', ):
                other_params['labels'] = robjects.r("%s_format" %labels)()
                labels = None
            #elif labels.startswith('math_format') or labels.startswith('trans_format'):
                #other_params['labels'] = robjects.r(labels)
                #labels = None
            elif hasattr(labels, '__iter__'):
                other_params['labels'] = numpy.array(labels)
            elif isinstance(labels, rpy2.robjects.SignatureTranslatedFunction):
                other_params['labels'] = labels
            elif hasattr(labels, '__call__'):
                def label_callback(x):
                    res = labels(x)
                    return rpy2.robjects.r('c')(numpy.array(res))
                other_params['labels'] = rinterface.rternalize(label_callback)
            else:
                other_params['labels'] = robjects.r(labels)
                labels = None
        if not expand is None:
            other_params['expand'] = numpy.array(expand)
        if not name is None:
            other_params['name'] = name

        if not breaks is None and not labels is None:
                if len(breaks) != len(labels):
                    raise ValueError("len(breaks) != len(labels)")

        self._other_adds.append(
            robjects.r(scale_name)(**other_params)
        )
        return self

    def scale_x_discrete(self, breaks=None, minor_breaks=None, trans=None, limits=None, labels=None, expand=None, name = None):
        return self.scale_discrete('scale_x_discrete', breaks, minor_breaks, trans, limits, labels, expand, name)

    def scale_y_discrete(self, breaks=None, minor_breaks=None, trans=None, limits=None, labels=None, expand=None, name = None):
        return self.scale_discrete('scale_y_discrete', breaks, minor_breaks, trans, limits, labels, expand, name)

    def scale_x_reverse(self, breaks=None, minor_breaks=None, trans=None, limits=None, labels=None, expand=None, name = None):
        other_params = {}
        if not breaks is None:
            other_params['breaks'] = numpy.array(breaks)
        if not minor_breaks is None:
            other_params['minor_breaks'] = numpy.array(minor_breaks)
        if trans:
            other_params['trans'] = str(trans)
        if not limits is None:
            other_params['limits'] = numpy.array(limits)
        if not labels is None:
            other_params['labels'] = numpy.array(labels)
        if not expand is None:
            other_params['expand'] = numpy.array(expand)
        if not name is None:
            other_params['name'] = name

        if not breaks is None and not labels is None:
                if len(breaks) != len(labels):
                    raise ValueError("len(breaks) != len(labels)")

        self._other_adds.append(robjects.r('scale_x_reverse')(**other_params))
        return self

    def scale_y_reverse(self, breaks=None, minor_breaks=None, trans=None, limits=None, labels=None, expand=None, name = None):
        other_params = {}
        if not breaks is None:
            other_params['breaks'] = numpy.array(breaks)
        if not minor_breaks is None:
            other_params['minor_breaks'] = numpy.array(minor_breaks)
        if trans:
            other_params['trans'] = str(trans)
        if not limits is None:
            other_params['limits'] = numpy.array(limits)
        if not labels is None:
            other_params['labels'] = numpy.array(labels)
        if not expand is None:
            other_params['expand'] = numpy.array(expand)
        if not name is None:
            other_params['name'] = name

        if not breaks is None and not labels is None:
                if len(breaks) != len(labels):
                    raise ValueError("len(breaks) != len(labels)")

        self._other_adds.append(robjects.r('scale_y_reverse')(**other_params))
        return self

    def turn_x_axis_labels(self, angle=75, hjust=None, size=None, vjust=0, color=None):
        axis_text_x_args = {
                'angle': angle,
                'hjust': hjust,
                'size': size,
                'vjust': vjust,
                'color': color
                }
        for key, value in axis_text_x_args.items():
            if value is None:
                del axis_text_x_args[key]
        kargs = {
            'axis.text.x': robjects.r('element_text')(**axis_text_x_args)
        }
        self._other_adds.append(robjects.r('theme')(**kargs))
        return self

    def turn_y_axis_labels(self, angle=75, hjust=1, size=8, vjust=0, color=None):
        axis_text_y_args = {
                'angle': angle,
                'hjust': hjust,
                'size': size,
                'vjust': vjust,
                'color': color
                }
        for key, value in axis_text_y_args.items():
            if value is None:
                del axis_text_y_args[key]
        kargs = {
            'axis.text.y': robjects.r('element_text')(**axis_text_y_args)
        }
        self._other_adds.append(robjects.r('theme')(**kargs))
        return self

    def hide_background(self):
        self._other_adds.append(robjects.r('theme')(**{'panel.background': robjects.r('element_blank()')}))
        return self

    def hide_y_axis_labels(self):
        self._other_adds.append(robjects.r('theme')(**{"axis.text.y": robjects.r('element_blank()')}))
        return self

    def hide_x_axis_labels(self):
        self._other_adds.append(robjects.r('theme')(**{"axis.text.x": robjects.r('element_blank()')}))
        return self

    def hide_axis_ticks(self):
        self._other_adds.append(robjects.r('theme')(**{"axis.ticks": robjects.r('element_blank()')}))
        return self

    def hide_y_axis_title(self):
        self._other_adds.append(robjects.r('theme')(**{"axis.title.y": robjects.r('element_blank()')}))
        return self

    def hide_x_axis_title(self):
        self._other_adds.append(robjects.r('theme')(**{"axis.title.x": robjects.r('element_blank()')}))
        return self

    def hide_facet_labels(self):
        self._other_adds.append(robjects.r('theme')(**{
            'strip.background': robjects.r('element_blank()'),
            'strip.text.x': robjects.r('element_blank()'),
        }))
        return self

    def scale_fill_many_categories(self):
        self.scale_fill_manual(["dodgerblue2","#E31A1C", # red
                "green4",
                "#6A3D9A", # purple
                "#FF7F00", # orange
                "grey30","gold1",
                "skyblue2","#FB9A99", # lt pink
                "palegreen2",
                "#CAB2D6", # lt purple
                "#FDBF6F", # lt orange
                "gray70", "khaki2",
                "maroon","orchid1","deeppink1","blue1","steelblue4",
                "darkturquoise","green1","yellow4","yellow3",
                "darkorange4","brown"])

    def scale_fill_manual(self, list_of_colors, guide = None, name = None):
        kwargs = {}
        if guide is not None:
            kwargs['guide'] = guide
        if name is not None:
            kwargs['name'] = name
        kwargs['values'] = numpy.array(list_of_colors)
        self._other_adds.append(robjects.r('scale_fill_manual')(**kwargs))
        return self

    def scale_fill_brewer(self, name=None, palette=1, guide = None, typ='qual'):
        other_params = {}
        if not name is None:
            other_params['name'] = name
        if not palette is None:
            other_params['palette'] = palette
        if guide is not None:
            other_params['guide'] = guide
        self._other_adds.append(robjects.r('scale_fill_brewer')(palette = palette, **{'type': typ}))
        return self

    def scale_fill_hue(self, h=None, l=None, c=None, limits=None, breaks=None, labels=None, h_start=None, direction=None, guide = None):
        other_params = {}
        if not h is None:
            other_params['h'] = h
        if not l is None:
            other_params['l'] = l
        if not c is None:
            other_params['c'] = c
        if not limits is None:
            other_params['limits'] = numpy.array(limits)
        if not breaks is None:
            other_params['breaks'] = numpy.array(breaks)
        if not labels is None:
            other_params['labels'] = numpy.array(labels)
        if not h_start is None:
            other_params['h.start'] = h_start
        if not direction is None:
            other_params['direction'] = direction
        if guide is not None:
            other_params['guide'] = guide
        self._other_adds.append(robjects.r('scale_fill_hue')(**other_params))
        return self

    def scale_fill_gradient(self, low, high, mid=None, midpoint=None, name=None, space='rgb', breaks=None, labels=None, limits=None, trans=None, guide = None, na_value = 'grey50'):
        other_params = {}
        other_params['low'] = low
        other_params['high'] = high
        if midpoint is not None and mid is None:
            raise ValueError("If you pass in a midpoint, you also need to set a value for mid")
        if mid is not None:
            other_params['mid'] = mid
        if midpoint is not None:
            other_params['midpoint'] = midpoint
        if name is not None:
            other_params['name'] = name
        if space is not None:
            other_params['space'] = space
        if breaks is not None:
            other_params['breaks'] = numpy.array(breaks)
        if limits is not None:
            other_params['limits'] = numpy.array(limits)
        if trans is not None:
            other_params['trans'] = trans
        if guide is not None:
            other_params['guide'] = guide
        if na_value:
            other_params['na.value'] = na_value

        if mid is not None:
            self._other_adds.append(robjects.r('scale_fill_gradient2')(**other_params))
        else:
            self._other_adds.append(robjects.r('scale_fill_gradient')(**other_params))
        return self

    def scale_fill_gradientn(self,colors, name=None, *args):
        other_params = {}
        if name is not None:
            other_params['name'] = name
        self._other_adds.append(robjects.r('scale_fill_gradientn')(colours = colors, **other_params))
        return self

    def scale_fill_rainbow(self, number_of_steps = 7):
        self._other_adds.append(robjects.r('scale_fill_gradientn')(colours = robjects.r('rainbow')(number_of_steps)))
        return self

    def coord_flip(self):
        self._other_adds.append(robjects.r('coord_flip()'))
        return self

    def coord_polar(self, theta="x", start=0, direction=1):
        self._other_adds.append(robjects.r('coord_polar')(
            theta=theta,
            start=start,
            direction=direction,
           # expand=expand
            ))
        return self

    def legend_position(self, value):
        if type(value) is tuple:
            self._other_adds.append(robjects.r('theme(legend.position = c(%i,%i))' % value))
        else:
            self._other_adds.append(robjects.r('theme(legend.position = "%s")' % value))
        return self

    def hide_legend(self):
        self.legend_position('none')
        return self

    def guide_legend(self,**kwargs):
        r_args = {}
        for arg_name in [
            "title",
            "title_position",
            "title_theme",
            "title_hjust",
            "title_vjust",
            "label",
            "label_position",
            "label_theme",
            "label_hjust",
            "label_vjust",
            "keywidth",
            "keyheight",
            "direction",
            "default_unit",
            "override_aes",
            "nrow",
            "ncol",
            "byrow",
            "reverse", ]:
            if arg_name in kwargs and kwargs[arg_name] is not None:
                r_args[arg_name.replace('_','.')] = kwargs[arg_name]
        return robjects.r('guide_legend')(**kwargs)

    def guide_colourbar(self,**kwargs):
        r_args = {}
        for arg_name in [
            "title",
            "title_position",
            "title_theme",
            "title_hjust",
            "title_vjust",
            "label",
            "label_position",
            "label_theme",
            "label_hjust",
            "label_vjust",
            "keywidth",
            "keyheight",
            "direction",
            "default_unit",
            "override_aes",
            "nrow",
            "ncol",
            "byrow",
            "reverse",
            'nbin'
            ]:
            if arg_name in kwargs and kwargs[arg_name] is not None:
                r_args[arg_name.replace('_','.')] = kwargs[arg_name]
        return robjects.r('guide_colourbar')(**kwargs)

    def hide_panel_border(self):
        self._other_adds.append(robjects.r('theme(panel.border=element_rect(fill=NA, colour=NA))'))
        return self

    def hide_strip_background(self):
        self._other_adds.append(robjects.r('theme(strip.background=element_rect(fill=NA, colour=NA))'))
        return self

    def set_axis_color(self, color=None):
        if color is None:
            self._other_adds.append(robjects.r('theme(axis.line = theme_segment())'))
        else:
            self._other_adds.append(robjects.r('theme(axis.line = theme_segment(colour = "%s"))' % color))
        return self

    def hide_grid(self):
        self._other_adds.append(robjects.r('theme(panel.grid.major = element_blank())'))
        self._other_adds.append(robjects.r('theme(panel.grid.minor = element_blank())'))
        return self

    def hide_grid_minor(self):
        #self._other_adds.append(robjects.r('theme(panel.grid.major = theme_line(colour = NA))'))
 #       self._other_adds.append(robjects.r('theme(panel.grid.minor = theme_line(colour = NA))'))
        self._other_adds.append(robjects.r('theme(panel.grid.minor = element_blank())'))
        return self

    def smaller_margins(self):
        self._other_adds.append(robjects.r('theme(panel.margin = unit(0.0, "lines"))'))
        self._other_adds.append(robjects.r('theme(axis.ticks.margin = unit(0.0, "cm"))'))
        self.plot_margin(0, 0, 0, 0)
        return self

    def plot_margin(self, top, left, bottom, right):
        self._other_adds.append(robjects.r('theme(plot.margin = unit(c(%i,%i,%i,%i), "lines"))' % (top, left, bottom, right)))
        return self

    def scale_shape_manual(self, values):
        self._other_adds.append(robjects.r('scale_shape_manual')(values=values))
        return self

    def scale_shape_identity(self):
        self._other_adds.append(robjects.r('scale_shape_identity')())
        return self

    def scale_shape(self, solid=True, name=None):
        kwargs = {}
        if name is not None:
            kwargs['name'] = name
        self._other_adds.append(robjects.r('scale_shape')(solid=solid, **kwargs))
        return self

    def scale_colour_manual(self, values, guide = None, name=None):
        kwargs = {}
        if guide is not None:
            kwargs['guide'] = guide
        if name is not None:
            kwargs['name'] = name
        self._other_adds.append(robjects.r('scale_colour_manual')(values=numpy.array(values), **kwargs))
        return self

    def scale_colour_manual_labels(self, vals, labels, guide = None):
        kwargs = {}
        if guide is not None:
            kwargs['guide'] = guide
        self._other_adds.append(robjects.r("""
            scale_colour_manual
            """)(values=numpy.array(vals), labels = numpy.array(labels), **kwargs))
        return self

    def scale_color_manual(self, *args, **kwargs):
        return self.scale_colour_manual(*args, **kwargs)

    def scale_color_identity(self, guide = None):
        kwargs = {}
        if guide is not None:
            kwargs['guide'] = guide
        self._other_adds.append(robjects.r('scale_colour_identity')(**kwargs))
        return self

    def scale_color_hue(self, guide = None):
        kwargs = {}
        if guide is not None:
            kwargs['guide'] = guide
        self._other_adds.append(robjects.r('scale_colour_hue')(**kwargs))
        return self

    def scale_color_brewer(self, name=None, palette='Set1', guide = None):
        other_params = {}
        if not name is None:
            other_params['name'] = name
        if not palette is None:
            other_params['palette'] = palette
        if guide is not None:
            other_params['guide'] = guide
        self._other_adds.append(robjects.r('scale_colour_brewer')(**other_params))
        return self

    def scale_colour_grey(self, guide = None):
        kwargs = {}
        if guide is not None:
            kwargs['guide'] = guide
        self._other_adds.append(robjects.r('scale_colour_grey')(**kwargs))
        return self

    def scale_color_gradient(self, low, high, mid=None, midpoint=None, name=None, space='rgb', breaks=None, labels=None, limits=None, trans=None, guide = None):
        other_params = {}
        other_params['low'] = low
        other_params['high'] = high
        if midpoint is not None and mid is None:
            raise ValueError("If you pass in a midpoint, you also need to set a value for mid")
        if mid is not None:
            other_params['mid'] = mid
        if midpoint is not None:
            other_params['midpoint'] = midpoint
        if name is not None:
            other_params['name'] = name
        if space is not None:
            other_params['space'] = space
        if breaks is not None:
            other_params['breaks'] = breaks
        if limits is not None:
            other_params['limits'] = limits
        if trans is not None:
            other_params['trans'] = trans
        if guide is not None:
            other_params['guide'] = guide

        if mid is not None:
            self._other_adds.append(robjects.r('scale_colour_gradient2')(**other_params))
        else:
            self._other_adds.append(robjects.r('scale_colour_gradient')(**other_params))
        return self

    def scale_color_many_categories(self):
        self.scale_color_manual(["dodgerblue2","#E31A1C", # red
                "green4",
                "#6A3D9A", # purple
                "#FF7F00", # orange
                "grey30","gold1",
                "skyblue2","#FB9A99", # lt pink
                "palegreen2",
                "#CAB2D6", # lt purple
                "#FDBF6F", # lt orange
                "gray70", "khaki2",
                "maroon","orchid1","deeppink1","blue1","steelblue4",
                "darkturquoise","green1","yellow4","yellow3",
                "darkorange4","brown"])


    def scale_fill_grey(self, guide = None):
        kwargs = {}
        if guide is not None:
            kwargs['guide'] = guide
        self._other_adds.append(robjects.r('scale_fill_grey')(**kwargs))
        return self

    def to_excel(self, output_filename):
        writer = pandas.ExcelWriter(output_filename)
        df = self.dataframe.copy()
        rename_columns = {}
        for ii, x in enumerate(self.old_names):
            new_name = 'dat_%s' % ii
            if new_name in df:
                rename_columns[new_name] = x
        df = df.rename(columns = rename_columns)
        df = df[list(set(df.columns).intersection(self.used_columns))]
        df.to_excel(writer, 'Plot1')
        writer.save()

    def set_y_axis_title_size(self, size, angle=90):
        self._other_adds.append(robjects.r('theme')(
                **{
                    'axis.title.y': ro.r('element_text')(size=size, angle=angle)}))

class _CowBase(_PlotBase):

    def _add_draw_methods(self):
        """add add_Draw methods for all geoms in ggplot.
        All geoms have required & optional attributes and take an optional data parameter with another
        dataframe.


        """
        methods = _geoms()
        for x in methods:
            if len(x) != 6:
                raise ValueError("Wrong number of arguments: %s" % (x,))
        targets = [
                ('draw_', self._draw_after_plot),
        ]
        if hasattr(self, '_draw_before_plot'):
            targets.append(('draw_before_', self._draw_before_plot))
        for prefix, target in targets:
            for (names, geom, required, optional, defaults, doc_str) in methods:
                def define(geom, required, optional, defaults, target):  # we need to capture the variables...
                    def do_add(*args, **kwargs):
                        return self._add(geom, required, optional, defaults, args, kwargs, target=target)
                    do_add.__doc__ = doc_str
                    return do_add
                f = define(geom, required, optional, defaults, target)
                if isinstance(names, str):
                    names = [names]
                for name in names:
                    if not hasattr(self, prefix + name):  # so we can still overwrite them by defining functions by hand
                        setattr(self, prefix + name, f)  # legacy names, basically

    def draw_plot_label(self, label, x=0, y=1, hjust = -0.5, vjust = 1.5, size = 16, fontface = 'bold', **kwargs):
        params = {}
        params['label'] = label
        params['x'] = x
        params['y'] = y
        params['hjust'] = hjust
        params['vjust'] = vjust
        params['size'] = size
        params['fontface'] = fontface
        params.update(kwargs)
        self._draw_after_plot.append(
                self.r['draw_plot_label'](**params))
        return self

    def draw_figure_label(self, label, position= 'top.left', size=16, fontface='bold', **kwargs):
        allowed_positions = ("top.left", "top", "top.right", "bottom.left", "bottom", "bottom.right")
        if position not in allowed_positions:
            raise ValueError("Allowed positions: %s" % allowed_positions)
        params = {}
        params['label'] = label
        params['position'] = position
        params['size'] = size
        params['fontface'] = fontface
        params.update(kwargs)
        self._draw_after_plot.append(
                self.r['draw_figure_label'](**params))
        return self

    def _draw_label(self, target, label, x, y, hjust, vjust,
            fontfamily, fontface, color, size, angle, lineheight, alpha):
        """Draw a label"""
        params = {
                'label': label,
                'x': x,
                'y': y,
                'hjust': hjust,
                'vjust': vjust,
                'fontfamily': fontfamily,
                'fontface': fontface,
                'colour': color,
                'size': size,
                'angle': angle,
                'lineheight': lineheight,
                'alpha': alpha,
        }
        target.append(robjects.r('draw_label')(**params))
        return self

    def draw_label(self, label, x = 0.5, y = 0.5, hjust = 0.5, vjust = 0.5,
            fontfamily = "", fontface = "plain", color = "black", size = 14,
            angle = 0, lineheight = 0.9, alpha = 1):
        return self._draw_label(self._draw_after_plot, label, x, y, hjust, vjust, fontfamily, fontface, color, size, angle, lineheight, alpha)

    def draw_before_label(self, label, x = 0.5, y = 0.5, hjust = 0.5, vjust = 0.5,
            fontfamily = "", fontface = "plain", color = "black", size = 14,
            angle = 0, lineheight = 0.9, alpha = 1):
        return self._draw_label(self._draw_before_plot, label, x, y, hjust, vjust, fontfamily, fontface, color, size, angle, lineheight, alpha)

    def render(self, output_filename, width=None, height=None, dpi=None):
        """Save the plot to a file"""
        plot = self.build_ggplot()
        output_filename = output_filename.replace('%', '%%')  # R tries some kind of integer substitution on these, so we need to double the %
        kwargs = {}
        if output_filename.endswith('.png'):
            kwargs['type'] = 'cairo'
        self.r['save_plot'](filename=output_filename, plot=plot, limitsize = self.limitsize, base_aspect_ratio = self.base_aspect_ratio, **kwargs)


class GGDraw(_CowBase):
    def __init__(self):
        self.r = {}
        self.r['ggdraw'] = ro.r['ggdraw']
        if robjects.r("exists('ggplot2:::\"+.ggplot\"')")[0]:
            self.r['add'] = robjects.r('ggplot2:::"+.ggplot"')
        else:
            self.r['add'] = robjects.r('ggplot2::"%+%"')
        self.r['draw_plot'] = ro.r['draw_plot']
        self.r['draw_plot_label'] = ro.r['draw_plot_label']
        self.r['draw_figure_label'] = ro.r['draw_figure_label']
        self.r['save_plot'] = ro.r['save_plot']
        self._draw_after_plot = []
        self._add_draw_methods()
        self.ipython_plot_width = 1200  # these get ignored later on, but are necessary to avoid exceptions in _repr_png_/svg
        self.ipython_plot_height = 1200  # these get ignored later on, but are necessary to avoid exceptions in _repr_png_/svg
        self.limitsize = True
        self.to_rename = {}
        self.old_names = []
        self.base_aspect_ratio = 1.1

    def draw_plot(self, plot, x, y, width, height):
        self._draw_after_plot.append((plot, x, y, width, height))
        return self

    def build_ggplot(self):
        d = self.r['ggdraw']()
        for x in self._draw_after_plot:
            if isinstance(x, tuple):
                d = self.r['add'](d, self.r['draw_plot'](x[0].build_ggplot(), x[1], x[2], x[3], x[4]))
            else:
                d = self.r['add'](d, x)
        return d

    def _add(self, geom_name, required_mappings, optional_mappings, defaults, args, kwargs, target):
        """The generic method to add a geom to the ggplot.
        You need to call add_xyz (see _add_geom_methods for a list, with each variable mapping
        being one argument) with the respectivly required parameters (see ggplot documentation).
        You may optionally pass in an argument called data, which will replace the plot-global dataframe
        for this particular geom
        """
        mappings = {}
        all_defined_mappings = required_mappings + optional_mappings
        for a, b in zip(all_defined_mappings, args):  # so that you could in theory also pass the optional_mappings by position...required_mappings
            mappings[a] = b
        mappings.update(kwargs)

        if 'data' in mappings:
            data = mappings['data']
            del mappings['data']
        else:
            data = None
        for mapping in mappings:
            if mapping not in required_mappings and mapping not in optional_mappings:
                raise ValueError("%s does not take parameter %s" % (geom_name, mapping))
        for mapping in required_mappings:
            if mapping not in mappings:
                if mapping in defaults:
                    if hasattr(defaults[mapping], '__call__', ):
                        mappings[mapping] = defaults[mapping](mappings)
                    else:
                        mappings[mapping] = defaults[mapping]
                else:
                    raise ValueError("Missing required mapping in %s: %s" % (geom_name, mapping))
        for mapping in optional_mappings:
            if mapping not in mappings:
                if mapping in defaults:
                    if hasattr(defaults[mapping], '__call__', ):
                        mappings[mapping] = defaults[mapping](mappings)
                    else:
                        mappings[mapping] = defaults[mapping]
                else:
                    mappings[mapping] = None

        self.reset_params(data)
        for param in mappings:
            self.parse_param(param, mappings[param])

        if 'stat' in self.other_collection and 'y' in self.other_collection:  # support ..count.. and so on
            self.aes_collection['y'] = self.other_collection['y']
            del self.other_collection['y']

        if geom_name.startswith('annotation'):
            target.append(robjects.r(geom_name)(**self.other_collection))
        else:
            target.append(robjects.r(geom_name)(self._build_aesthetic(self.aes_collection), **self.other_collection))
        return self


class CowPlot(_CowBase, Plot):
    def __init__(self, *args, **kwargs):
        Plot.__init__(self, *args, **kwargs)
        self.r['save_plot'] = ro.r('save_plot')
        self.r['ggdraw'] = ro.r('ggdraw')
        self.r['draw_plot'] = ro.r('draw_plot')
        self.r['draw_plot_label'] = ro.r('draw_plot_label')
        self.r['draw_figure_label'] = ro.r('draw_figure_label')
        self.base_aspect_ratio = 1.1
        self._draw_before_plot = []
        self._draw_after_plot = []
        self._add_draw_methods()

    def default_theme(self):
        pass  # which will then apply the default theme.

    def build_ggplot(self):
        plot = self.r['ggplot'](convert_dataframe_to_r(self.dataframe))
        for obj in self._other_adds:
            plot = self.r['add'](plot, obj)
        for name, value in self.lab_rename.items():
            plot = self.r['add'](
                    plot, robjects.r('labs(%s = "%s")' % (name, value)))
        if self._draw_before_plot or self._draw_after_plot:
            d = self.r['ggdraw']()
            for obj in self._draw_before_plot:
                d = self.r['add'](d, obj)
            d = self.r['add'](d, self.r['draw_plot'](plot))
            for obj in self._draw_after_plot:
                d = self.r['add'](d, obj)
            return d
        return plot

    def panel_border(self, color = 'gray80', size=0.5, linetype=1, remove=False):
        params = {
                'colour': color,
                'size': size,
                'linetype': linetype,
                'remove': remove
        }
        self._other_adds.append(robjects.r('panel_border')(**params))
        return self

    def switch_axis_position(self, axis='y', keep='none'):
        allowed_axis = ('y', 'x', 'xy')
        if axis not in allowed_axis:
            raise ValueError("Allowed axis values are %s" % (allowed_axis,))
        allowed_keep = ('none', 'x', 'y', 'xy', 'yx')
        if keep not in allowed_keep:
            raise ValueError("Allowed keep values are %s" % (allowed_keep,))
        self._other_adds.append(robjects.r('switch_axis_position')(
            axis=axis, keep=keep))
        return self

    def background_grid(self, major='xy', minor='none', size_major = 0.2, size_minor = 0.5, color_major = 'grey90', color_minor = 'grey98'):
        """Reestablish a background grid"""
        valid_major = ("xy", "x", "y", "only_minor", "none")
        if major not in valid_major:
            raise ValueError("@major must be one of %s was %s" % valid_major, major)
        valid_minor = ("xy", "x", "y", "none")
        if minor not in valid_minor:
            raise ValueError("@minor must be one of %s was %s" % valid_minor, minor)
        kwargs = {
                'major': major,
                'minor': minor,
                'size.major': size_major,
                'size.minor': size_minor,
                'colour.major': color_major,
                'colour.minor': color_minor,
        }
        self._other_adds.append(robjects.r('background_grid')(**kwargs))
        return self


class plot_grid(_PlotBase):

    def __init__(self, plots, labels = 'auto', align='none',
              nrow = None, ncol = None,
              scale = 1, rel_widths = 1, rel_heights = 1,
              label_size = 14,
              hjust = -0.5, vjust = 1.5,
              ):
        valid_aligns = 'none', 'h', 'v', 'hv'
        if align not in valid_aligns:
            raise ValueError("Invalid align value %s - must be one of %s" % (align, valid_aligns))
        if labels and not isinstance(labels, list) and not labels in ('AUTO', 'auto'):
            raise ValueError("Labels must be either a list of strings, None, or 'AUTO' / 'auto' for ABC or abcd")
        if isinstance(labels, list) and len(labels) != len(plots):
            raise ValueError("Labels must be the same lengths as plots")
        for p in plots:
            if not isinstance(p, CowPlot):
                raise ValueError("All plots must be CowPlots")
        self.params = {
                'labels': numpy.array(labels) if hasattr(labels, '__iter__') else labels,
                'scale': scale,
                'rel_widths': rel_widths,
                'rel_heights': rel_heights,
                'label_size': label_size,
                'hjust': hjust,
                'vjust': vjust,
                'align': align,
        }
        if nrow and ncol:
            self.params['nrow'] = nrow
            self.params['ncol'] = ncol
        elif nrow:
            self.params['nrow'] = nrow
            self.params['ncol'] = 1
        elif ncol:
            self.params['nrow'] = 1
            self.params['ncol'] = ncol
        else:
            self.params['ncol'] = len(plots)
            self.params['nrow'] = 1
        self.plots = plots
        if self.params['ncol'] * self.params['nrow'] < len(self.plots):
            raise ValueError("ncol * nrow is smaller than number of plots")
        self.r = {}
        self.r['save_plot'] = ro.r('save_plot')
        self.r['plot_grid'] = ro.r('plot_grid')
        self.ipython_plot_width = 1200  # these get ignored later on, but are necessary to avoid exceptions in _repr_png_/svg
        self.ipython_plot_height = 1200

    def build_ggplot(self):
        params = {}
        params['plotlist'] = [p.build_ggplot() for p in self.plots]
        params.update(self.params)

        return self.r['plot_grid'](**params)

    def render(self, output_filename, width=None, height=None, dpi=None):
        """Save the plot to a file"""
        plot = self.build_ggplot()
        output_filename = output_filename.replace('%', '%%')  # R tries some kind of integer substitution on these, so we need to double the %
        kwargs = {}
        if output_filename.endswith('.png'):
            kwargs['type'] = 'cairo'
        self.r['save_plot'](filename=output_filename, plot=plot, ncol=self.params['ncol'], nrow = self.params['ncol'], **kwargs)


class MultiPagePlot(Plot):
    """A plot job that splits faceted variables over multiple pages.

    Bug: The last page may get fewer variables and the plots get a different size than the other pages

    """
    def __init__(self, dataframe, facet_variable_x, facet_variable_y = None, n_cols_per_page = 3, n_rows_per_page = 5, fixed_x = False, fixed_y = True, facet_style = 'wrap'):
        if 'pydataframe.dataframe.DataFrame' in str(type(dataframe)):
            dataframe = self._convert_pydataframe(dataframe)

        Plot.__init__(self, dataframe)
        self.facet_variable_x = facet_variable_x
        self.facet_variable_y = facet_variable_y
        if facet_variable_x not in dataframe.columns:
            raise ValueError("facet_variable_x %s not in dataframe.columns_ordered" % facet_variable_x)
        if facet_variable_y and facet_variable_y not in dataframe.columns:
            raise ValueError("facet_variable_y %s not in dataframe.columns_ordered" % facet_variable_y)
        if facet_style not in ('wrap', 'grid'):
            raise ValueError("facet_style must be one of wrap, grid")
        self.facet_style = facet_style
        self.fixed_x = fixed_x
        self.fixed_y = fixed_y
        self.n_cols_per_page = n_cols_per_page
        no_of_x_variables = len(self.dataframe['dat_%s' % self.old_names.index(self.facet_variable_x)].unique())
        if self.facet_variable_y:
            no_of_y_variables = len(self.dataframe['dat_%s' % self.old_names.index(self.facet_variable_y)].unique())
            no_of_plots = no_of_x_variables * no_of_y_variables
        else:
            no_of_plots = no_of_x_variables
        self.plots_per_page = n_cols_per_page * n_rows_per_page
        pages_needed = math.ceil(no_of_plots / float(self.plots_per_page))
        self.width = 8.26772
        self.height = 11.6929
        self.no_of_pages = pages_needed

    def _iter_by_pages(self):
        def grouper(iterable, n, fillvalue=None):
            "Collect data into fixed-length chunks or blocks"
            # grouper('ABCDEFG', 3, 'x') --> ABC DEF Gxx
            args = [iter(iterable)] * n
            return itertools.izip_longest(fillvalue=fillvalue, *args)
        if self.facet_variable_y:
            raise NotImplemented("The splitting into two variable sub_dfs is not implemented yet")
        else:
            x_column = 'dat_%s' % self.old_names.index(self.facet_variable_x)
            x_values = self.dataframe[x_column].unique()
            for group in grouper(sorted(x_values), self.plots_per_page):
                group = list(group)
                keep = numpy.zeros((len(self.dataframe)), dtype=numpy.bool)
                for value in group:
                    if value is not None:
                        keep = keep | (self.dataframe[x_column] == value)
                        #keep[self.dataframe.get_column_view(x_column) == value] = True
                d = self.dataframe[keep]
                yield d

    def render(self, output_filename, width=8, height=6, dpi=300):
        if not output_filename.endswith('.pdf'):
            raise ValueError("MultiPagePlots only for pdfs")
        if self.facet_variable_y:
               new_one = 'dat_%s' % self.old_names.index(self.facet_variable_x)
               new_two = 'dat_%s' % self.old_names.index(self.facet_variable_y)
               facet_specification = '%s ~ %s' % (new_one, new_two)
        else:
               params = self._translate_params({"": self.facet_variable_x})[0]
               facet_specification = params.replace('=', '~')

        if self.fixed_x and not self.fixed_y:
            scale = 'free_y'
        elif not self.fixed_x and self.fixed_y:
            scale = 'free_x'
        elif not self.fixed_x and not self.fixed_y:
            scale = 'free'
        else:
            scale = 'fixed'
        if self.facet_style == 'grid':
            self._other_adds.append(robjects.r('facet_grid')(robjects.r(facet_specification), scale = scale, ncol=self.n_cols_per_page))
        elif self.facet_style == 'wrap':
            self._other_adds.append(robjects.r('facet_wrap')(robjects.r(facet_specification), scale = scale, ncol=self.n_cols_per_page))

        robjects.r('pdf')(output_filename, width = 8.26, height = 11.69)
        page_no = 0
        for sub_df in self._iter_by_pages():
            page_no += 1
            plot = self.r['ggplot'](convert_dataframe_to_r(sub_df))
            for obj in self._other_adds:
                plot = self.r['add'](plot, obj)
            for name, value in self.lab_rename.items():
                plot = self.r['add'](
                        plot, robjects.r('labs(%s = "%s")' % (name, value)))
            robjects.r('print')(plot)
        robjects.r('dev.off')()

    def facet_grid(self, column_one, column_two=None, fixed_x=True, fixed_y=True, ncol=None):
        raise ValueError("MultiPagePlots specify faceting on construction")

    def facet(self, column_one, column_two=None, fixed_x=True, fixed_y=True, ncol=None):
        raise ValueError("MultiPagePlots specify faceting on construction")


def plot_heatmap(output_filename, data, infinity_replacement_value = 10, low='blue', high = 'red', mid='white', nan_color='grey', hide_genes = True, array_cluster_method = 'cosine',
        x_label = 'Condition', y_label = 'Gene', colors = None, hide_tree = False, exclude_those_with_too_many_nans_in_y_clustering = False, width = None, row_order = False, column_order = False):
    """This code plots a heatmap + dendrogram.
    (unlike add_heatmap, which just does the squares on an existing plot)
    @data is a df of {'gene':, 'condition':, 'expression_change'}
    nan, is translated to 0 (but plotted grey), infinity to infinity_replacement_value (or -1 * infinity_replacement_value for negative infinity).

    Clustering is performed using the cosine distance - on the genes.

    If there is a gene name occuring twice, we use it's median!

    @low, high, mid, nan_color allow you to modify the colors
    @hide_genes hides the y-axis labels,
    @array_cluster_method may be cosine or hamming_on_0 (threshold on 0, then hamming)
    @x_label and @y_label are the axis labels,
    keep_column_order enforces the order in the df
    keep_row_order does the same.
    @colors let's you supply colors - TODO: What format?
    @hide_tree hides the tree
    @exclude_those_with_too_many_nans_in_y_clustering removes elements with more than 25% nans from deciding the order in the y-clustering

    It's using ggplot and ggdendro... in the end, this code breads insanity"""
    column_number = len(set(data.get_column_view('condition')))
    row_number = len(data) / column_number
    keep_column_order = False
    if column_order is not False:
        keep_column_order = True
    keep_row_order = False
    if row_order is not False:
        keep_row_order = True
    load_r()
    valid_array_cluster = 'hamming_on_0', 'cosine'
    if not array_cluster_method in valid_array_cluster:
        raise ValueError("only accepts array_cluster_method methods %s" % valid_array_cluster)
    df = data
    if colors == None:
        colors = ['grey' for x in range(len(data))]


    #R's scale NaNs everything on any of these values...
    #df[numpy.isnan(df.get_column_view('expression_change')), 'expression_change'] = 0 #we do this part in R now.
    df[numpy.isposinf(df.get_column_view('expression_change')), 'expression_change'] = infinity_replacement_value
    df[numpy.isneginf(df.get_column_view('expression_change')), 'expression_change'] = -1 * infinity_replacement_value

    if len(df.get_column_unique('condition')) < 2 or len(df.get_column_unique('gene')) < 2:
        op = open(output_filename,'wb')
        op.write("not enough dimensions\n")
        op.close()
        return
    file_extension = output_filename[-3:].lower()
    if not (file_extension == 'pdf' or file_extension == 'png'):
        raise ValueError('File extension must be .pdf or .png, outfile was '+output_filename)
    robjects.r("""
    normvec<-function(x)
    {
       sqrt(x%*%x)
    }
    cosine_distance = function(a, b)
    {
       1 - ((a %*% b) / ( normvec(a) * normvec(b)))[1]
    }

    dist_cosine = function(x)
    {
       x = as.matrix(x)
       N = nrow(x)
       res = matrix(0, nrow = N, ncol= N)
       for (i in 1:N)
       {
           for (t in 1:N)
           {
              res[i,t] = cosine_distance(x[i,], x[t,])
           }
       }
       as.dist(res)
    }

    hamming_distance = function(a, b)
    {
        sum(a != b)
    }

    dist_hamming = function(x)
    {
       x = as.matrix(x)
       N = nrow(x)
       res = matrix(0, nrow = N, ncol= N)
       for (i in 1:N)
       {
           for (t in 1:N)
           {
              res[i,t] = hamming_distance(x[i,], x[t,])
           }
       }
       as.dist(res)
    }
    """)
    robjects.r("""
    library(ggplot2)
    library(reshape)
    library(ggdendro)
    library(grid)

    do_tha_funky_heatmap = function(outputfilename, df,
                        low, mid, high, nan_color,
                        hide_genes, width, height, array_cluster_method,
                        keep_column_order, keep_row_order, colors, hide_tree, exclude_those_with_too_many_nans_in_y_clustering, row_order, column_order)
    {
        df$condition <- factor(df$condition)
        options(expressions = 50000) #allow more recursion

        #transform df into a rectangualr format

        df_cast = cast(df, gene ~ condition, value='expression_change', fun.aggregate=median)
        col_names = names(df_cast)
        row_names = df_cast$gene
        df_cast = df_cast[do.call(order,df_cast['gene']),]
        df_scaled = as.matrix(scale(df_cast))
        df_scaled[is.nan(df_scaled)] = 0
        df_scaled[is.na(df_scaled)] = 0
        #do the row clustering
        if (!keep_row_order)
        {
            if (exclude_those_with_too_many_nans_in_y_clustering) #when clustering genes, leave out those samples with too many nans
            {
                df_scaled_with_nans = as.matrix(scale(df_cast)) #we need it a new, with nans
                nan_count_per_column = colSums(is.na(df_scaled_with_nans))
                too_much = dim(df_scaled_with_nans)[1] / 4.0
                exclude = nan_count_per_column >= too_much
                keep = !exclude
                df_scaled_with_nans = df_scaled_with_nans[, keep]
                df_scaled_with_nans[is.nan(df_scaled_with_nans)] = 0
                df_scaled_with_nans[is.na(df_scaled_with_nans)] = 0
                dd.row <- as.dendrogram(hclust(dist_cosine(df_scaled_with_nans)))
            }
            else
            {
                dd.row <- as.dendrogram(hclust(dist_cosine(df_scaled)))
            }
        }
        #do the column clustering.
        if(!keep_column_order){
            if (array_cluster_method == 'cosine')
            {
                dd.col <- as.dendrogram(hclust(dist_cosine(t(df_scaled))))
            }
            else if (array_cluster_method == 'hamming_on_0')
            {
                df_hamming = as.matrix(df_cast) > 0
                df_hamming[is.nan(df_hamming)] = 0
                df_hamming[is.na(df_hamming)] = 0
                dd.col <- as.dendrogram(hclust(dist_hamming(t(df_hamming))))
            }
        }
        if (keep_row_order)
        {
            row.ord = 1:length(row_order)
            for(i in 1:length(row_order)){
                row.ord[i] = which(row_names==row_order[i])
            }
            row.ord = rev(row.ord)
        }
        else
        {
            row.ord <- order.dendrogram(dd.row)
        }
        if (keep_column_order)
        {
            tmp = 1:length(column_order)
            for(i in 1:length(column_order)){
                tmp[i] = which(col_names==column_order[i])-1
            }
            col.ord <- tmp
        }
        else
        {
            col.ord <- order.dendrogram(dd.col)
        }
        xx <- scale(df_cast, FALSE, FALSE)[row.ord, col.ord]
        xx_names <- attr(xx, 'dimnames')
        df <- as.data.frame(xx)
        colnames(df) <- xx_names[[2]]
        df$gene <- xx_names[[1]]
        df$gene <- with(df, factor(gene, levels=gene, ordered=TRUE))
        mdf <- melt(df, id.vars="gene")

        tmp = c()
        i = 1
        for (gene in df$gene)
        {
            index = which(colors$gene == gene)
            colll <- as.character(colors$color[index])
            tmp[i] = colll
            i = i +1
        }
        colors = tmp
        if(!keep_column_order){
            ddata_x <- dendro_data(dd.col)
            }
        if(!keep_row_order)
        {
            ddata_y <- dendro_data(dd.row)
        }
        ### Set up a blank theme

        theme_none <- theme(
            panel.grid.major = element_blank(),
            panel.grid.minor = element_blank(),
            panel.background = element_blank(),
            axis.title.x = element_text(colour=NA),
            axis.title.y = element_blank(),
            axis.text.x = element_blank(),
            axis.text.y = element_blank(),
            axis.line = element_blank(),
            axis.ticks = element_blank()
            )

        ### Create plot components ###
        # Heatmap
        p1 <- ggplot(mdf, aes(x=variable, y=gene)) +
            geom_tile(aes(fill=value)) + scale_fill_gradient2(low=low,mid=mid, high=high, na.value=nan_color) + theme(axis.text.x = element_text(angle=90, size=8, hjust=0, vjust=0, colour="black"),
            axis.title.y = element_blank(), axis.title.x = element_blank(),
            axis.text.y = element_text(colour="black"))
        if (hide_genes)
            p1 = p1 + theme(axis.text.y = element_blank())
        else
        {
            p1 = p1 + theme(strip.background = element_rect(colour = 'NA', fill = 'NA'), axis.text.y = element_text(colour=colors))
        }
        if (!keep_column_order && !hide_tree)
        {
            # Dendrogram 1
            p2 <- ggplot(segment(ddata_x)) +
                geom_segment(aes(x=x, y=y, xend=xend, yend=yend)) +
                theme_none + theme(axis.title.x=element_blank())
        }

        if(!keep_row_order && !hide_tree)
        {
            # Dendrogram 2
            p3 <- ggplot(segment(ddata_y)) +
                geom_segment(aes(x=x, y=y, xend=xend, yend=yend)) +
                coord_flip() + theme_none
        }

        if (grepl('png$', outputfilename))
            png(outputfilename, width=width * 72, height=height * 72)
        else if (grepl('pdf$', outputfilename))
            pdf(outputfilename, width=width, height=height)
        else
            error("Don't know that file format")
        grid.newpage()
        if (hide_tree)
            vp = viewport(1, 1, x=0.5, y=0.5)
        else
            vp = viewport(0.8, 0.8, x=0.4, y=0.4)

        print(p1, vp=vp)
        if (!keep_column_order && !hide_tree)
        {
            print(p2, vp=viewport(0.60, 0.2, x=0.4, y=0.9))
        }
        if (!keep_row_order && !hide_tree)
        {
            print(p3, vp=viewport(0.2, 0.86, x=0.9, y=0.4))
        }
        dev.off()
    }
    """)
    if not width:
        width = len(df.get_column_unique('condition')) * 0.4 + 5
    height = len(df.get_column_unique('gene')) * 0.15 + 3
    robjects.r('do_tha_funky_heatmap')(output_filename, df, low, mid, high, nan_color, hide_genes, width, height, array_cluster_method, keep_column_order, keep_row_order, colors, hide_tree, exclude_those_with_too_many_nans_in_y_clustering, row_order, column_order)


def EmptyPlot(text_to_display = 'No data'):
    p = Plot(pandas.DataFrame({'x': [0], 'y': [0], 'text': [text_to_display]}))
    p.add_text('x', 'y', 'text')
    return p


class CombinedPlots:
    """Combine multiple ggplots into one graph.
    Default is A4

    """
    def __init__(self, plots, ncol = 3, width=8.267 * 150, height=11.5 * 150):
        """width/height are in pixels @ 150 pixels/inch"""
        self.plots = plots
        self.ncol = ncol
        self.width = float(width)
        self.height = float(height)

    def _repr_svg_(self):
        so = tempfile.NamedTemporaryFile(suffix='.svg')
        self.render(so.name)
        so.flush()
        so.flush()
        result = so.read()
        so.close()
        return result, {"isolated": True}

    def render(self, output_filename, width = None, height = None):
        if not output_filename.endswith('.svg'):
            raise ValueError("combined plots currently only support svg")
        import svg_stack

        if width is None:
            width = self.width
        if height is None:
            height = self.height
        if len(self.plots) < self.ncol:
            self.ncol = len(self.plots)
        nrow = math.ceil(len(self.plots) / float(self.ncol))
        svgs = [p._repr_svg_(width = self.width / self.ncol / 150 * 72, height = self.height / nrow / 150 * 72) for p in self.plots]
        tfs = [tempfile.NamedTemporaryFile(suffix='.svg') for x in svgs]
        for of, svg in zip(tfs, svgs):
            of.write(svg[0])
            of.flush()
        doc = svg_stack.Document()
        layout1 = svg_stack.VBoxLayout()
        rows = [tfs[i:i+self.ncol] for i in range(0, len(tfs), self.ncol)]
        ii = 0
        for row in rows:
            ii += 1
            layout2 = svg_stack.HBoxLayout()
            for element in row:
                layout2.addSVG(element.name, alignment=svg_stack.AlignLeft)
            layout2.setSpacing(0)
            layout1.addLayout(layout2)
        layout1.setSpacing(0)
        doc.setLayout(layout1)

        doc.save(output_filename)
        for of in tfs:
            of.close()

    def to_excel(self, output_filename):
        writer = pandas.ExcelWriter(output_filename)
        i = 0
        for p in self.plots:
            i += 1
            df = p.dataframe.copy()
            rename_columns = {}
            for ii, x in enumerate(p.old_names):
                new_name = 'dat_%s' % ii
                if new_name in df:
                    rename_columns[new_name] = x
            df = df.rename(columns = rename_columns)
            df = df[list(set(df.columns).intersection(p.used_columns))]

            df.to_excel(writer, 'Plot%i' % i)
        writer.save()


def position_dodge(width = RNULL, height= RNULL):
    """Adjust position by dodging overlaps to the side."""
    return robjects.r('position_dodge')(width, height)


def position_fill(width = RNULL, height= RNULL):
    """Stack overlapping objects on top of one another, and standardise to have"""
    return robjects.r('position_fill')(width, height)


def position_identity(width = RNULL, height= RNULL):
    """Don't adjust position"""
    return robjects.r('position_identity')(width, height)


def position_stack(width = RNULL, height = RNULL):
    """Stack overlapping objects on top of one another."""
    return robjects.r('position_stack')(width, height)


def position_jitter(w = 0.4, h = 0.4):
    return robjects.r('position_jitter')(w, h)




try:
    import rpy2.robjects as ro
    import rpy2.robjects.conversion
    import rpy2.rinterface as rinterface
    import rpy2.robjects.numpy2ri

    def numpy2ri_vector(o):
        """Convert a numpy 1d array to an R vector.

        Unlike the original conversion which converts into a list, apperantly."""
        if len(o.shape) != 1:
            raise ValueError("Dataframe.numpy2ri_vector can only convert 1d arrays")
        #if isinstance(o, Factor):
            #res = ro.r['factor'](o.as_levels(), levels=o.levels, ordered=True)
        elif isinstance(o, numpy.ndarray):
            if not o.dtype.isnative:
                raise(ValueError("Cannot pass numpy arrays with non-native byte orders at the moment."))

            # The possible kind codes are listed at
            #   http://numpy.scipy.org/array_interface.shtml
            kinds = {
                # "t" -> not really supported by numpy
                "b": rinterface.LGLSXP,
                "i": rinterface.INTSXP,
                # "u" -> special-cased below
                "f": rinterface.REALSXP,
                "c": rinterface.CPLXSXP,
                # "O" -> special-cased below
                "S": rinterface.STRSXP,
                "U": rinterface.STRSXP,
                # "V" -> special-cased below
                }
            # Most types map onto R arrays:
            if o.dtype.kind in kinds:
                # "F" means "use column-major order"
    #            vec = rinterface.SexpVector(o.ravel("F"), kinds[o.dtype.kind])
                vec = rinterface.SexpVector(numpy.ravel(o,"F"), kinds[o.dtype.kind])
                res = vec
            # R does not support unsigned types:
            elif o.dtype.kind == "u":
                o = numpy.array(o, dtype=numpy.int64)
                return numpy2ri_vector(o)
                #raise(ValueError("Cannot convert numpy array of unsigned values -- R does not have unsigned integers."))
            # Array-of-PyObject is treated like a Python list:
            elif o.dtype.kind == "O":
                all_str = True
                all_bool = True
                all_r_object = True
                for value in o:
                    if (
                            not type(value) is str and
                            not type(value) is unicode and
                            not type(value) is numpy.string_ and
                            not (type(value) is numpy.ma.core.MaskedArray and value.mask == True) and
                            not (type(value) is numpy.ma.core.MaskedConstant and value.mask == True)

                                ):
                        all_str = False
                        break
                    if not (type(value) is bool or type(value) is numpy.bool_):
                        all_bool = False
                    if not (type(value) is robjects.robject.RObject  or type(value) is rpy2.robjects.vectors.Vector):
                        all_r_object = False
                if (not all_str) and (not all_bool) and (not all_r_object):
                    raise(ValueError("numpy2ri_vector currently does not handle object vectors: %s %s" % (value, type(value))))
                else:
                    #since we keep strings as objects
                    #we have to jump some hoops here
                    vec = rinterface.SexpVector(numpy.ravel(o,"F"), kinds['S'])
                    return vec
                    #res = ro.conversion.py2ri(list(o))
            # Record arrays map onto R data frames:
            elif o.dtype.kind == "V":
                raise(ValueError("numpy2ri_vector currently does not handle record arrays"))
            # It should be impossible to get here:
            else:
                raise(ValueError("Unknown numpy array type."))
        else:
            raise(ValueError("Unknown input to numpy2ri_vector."))
        return res

    # I can't figuer out how to do colnames(x) = value without a helper function
    ro.r("""
        set_colnames = function(df, names)
        {
            colnames(df) = names
            df
        }
        """)

    def convert_dataframe_to_r(o, keep_index = False):
        # print 'converting', o, type(o)
        if isinstance(o, pandas.DataFrame):
            # print 'dataframe'
            dfConstructor = ro.r['data.frame']
            names = []
            parameters = []
            kw_params = {}
            for column_name in o.columns:
                try:
                    names.append(str(column_name))
                    if str(o[column_name].dtype) == 'category':  # There has to be a more elegant way to specify this...
                        col = ro.r('factor')(list(numpy.array(o[column_name])), list(o[column_name].cat.categories), ordered=True)

                    else:
                        col = numpy.array(o[column_name])
                        col = numpy2ri_vector(col)
                    parameters.append(col)
                except ValueError as e:
                    raise ValueError(str(e) + ' Offending column: %s, dtype: %s, content: %s' % (column_name, col.dtype, col[:10]))
            # kw_params['row.names'] = numpy2ri_vector(numpy.array(o.index))
            try:
                if keep_index:
                    kw_params['row.names'] = numpy.array(o.index)  # turn the index into rownames names
                res = dfConstructor(*parameters, **kw_params)
                res = ro.r('set_colnames')(res, names)
            except TypeError:
                print (parameters.keys())
                raise
        elif isinstance(o, numpy.ndarray):
            res = numpy2ri_vector(o)
        else:
            res = ro.default_py2ri(o)
        return res

except ImportError:  # guess we don't have rpy
    pass


all = [Plot, plot_heatmap]<|MERGE_RESOLUTION|>--- conflicted
+++ resolved
@@ -291,11 +291,7 @@
             ('segment', 'geom_segment', ['x', 'xend', 'y', 'yend'], ['alpha', 'color', 'linetype', 'size'], {'size': 0.5}, ''),
             ('smooth', 'geom_smooth', ['x', 'y'], ['alpha', 'color', ' fill', 'linetype', 'size', 'weight', 'method', 'group'], {}, ''),
             ('step', 'geom_step', ['x', 'y'], ['direction', 'stat', 'position', 'alpha', 'color', 'linetype', 'size'], {}, ''),
-<<<<<<< HEAD
-            ('text', 'geom_text', ['x', 'y', 'label'], ['alpha', 'angle', 'color', 'family', 'fontface', 'hjust', 'lineheight', 'nudge_x', 'nudge_y', 'size', 'vjust', 'position'], {}, ''),
-=======
             ('text', 'geom_text', ['x', 'y', 'label'], ['alpha', 'angle', 'color', 'family', 'fontface', 'hjust', 'vjust', 'lineheight', 'size', 'vjust', 'parse', 'nudge_x', 'nudge_y', 'label.padding', 'label.r', 'label.size', 'show.legend', 'check_overlap', 'position'], {'position: identity'}, ''),
->>>>>>> fb7cfcfc
             ('tile', 'geom_tile', ['x', 'y'], ['alpha', 'color', 'fill', 'size', 'linetype', 'stat'], {}, ''),
             ('violin', 'geom_violin', ['x', 'y'], ['alpha', 'color', 'fill', 'linetype', 'size', 'weight', 'scale', 'stat', 'position', 'trim'], {'stat': 'ydensity'}, ''),
 
